--- conflicted
+++ resolved
@@ -375,13 +375,9 @@
         When using it, carefully check, that the rendered images from the test results are acceptable and
         that the new masks will only mask regions on the image that indeed allow for variation.
 
-<<<<<<< HEAD
-            If the resulting mask is too tolerant, consider adding a new control image next to the existing one.
-            ''')
-=======
         If the resulting mask is too tolerant, consider adding a new control image next to the existing one.
         ''')
->>>>>>> 1e0b890d
+
     parser.add_argument('dash_url', help='URL to a dash result with images. E.g. https://cdash.orfeo-toolbox.org/testDetails.php?test=15052561&build=27712')
     args = parser.parse_args()
 
