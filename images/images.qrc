<RCC>
<<<<<<< HEAD
  <qresource prefix="/images">
    <file>developers/lyon-2012.jpg</file>
    <file>icons/qgis-icon-16x16.png</file>
    <file>icons/qgis-icon-60x60.png</file>
    <file>north_arrows/gpsarrow2.svg</file>
    <file>north_arrows/gpsarrow.svg</file>
    <file>themes/default/cap_flat.png</file>
    <file>themes/default/cap_round.png</file>
    <file>themes/default/cap_square.png</file>
    <file>themes/default/clearInput.png</file>
    <file>themes/default/extents.png</file>
    <file>themes/default/favourites.png</file>
    <file>themes/default/geographic.png</file>
    <file>themes/default/gpsicons/barchart.svg</file>
    <file>themes/default/gpsicons/polarchart.svg</file>
    <file>themes/default/grass_location.png</file>
    <file>themes/default/grass_mapset.png</file>
    <file>themes/default/join_bevel.png</file>
    <file>themes/default/join_miter.png</file>
    <file>themes/default/join_round.png</file>
    <file>themes/default/join_style.svg</file>
    <file>themes/default/mActionAddAllToOverview.png</file>
    <file>themes/default/mActionAddArrow.png</file>
    <file>themes/default/mActionAddBasicShape.png</file>
    <file>themes/default/mActionAddImage.png</file>
    <file>themes/default/mActionAddPart.png</file>
    <file>themes/default/mActionAddLayer.png</file>
    <file>themes/default/mActionAddLegend.png</file>
    <file>themes/default/mActionAddMap.png</file>
    <file>themes/default/mActionAddNonDbLayer.png</file>
    <file>themes/default/mActionAddOgrLayer.png</file>
    <file>themes/default/mActionAddRasterLayer.png</file>
    <file>themes/default/mActionAddRing.png</file>
    <file>themes/default/mActionAddSpatiaLiteLayer.png</file>
    <file>themes/default/mActionAddVertex.png</file>
    <file>themes/default/mActionAddWmsLayer.png</file>
    <file>themes/default/mActionAlignBottom.png</file>
    <file>themes/default/mActionAlignHCenter.png</file>
    <file>themes/default/mActionAlignLeft.png</file>
    <file>themes/default/mActionAlignRight.png</file>
    <file>themes/default/mActionAlignTop.png</file>
    <file>themes/default/mActionAlignVCenter.png</file>
    <file>themes/default/mActionAnnotation.png</file>
    <file>themes/default/mActionArrowDown.png</file>
    <file>themes/default/mActionArrowUp.png</file>
    <file>themes/default/mActionCalculateField.png</file>
    <file>themes/default/mActionCaptureLine.png</file>
    <file>themes/default/mActionCapturePoint.png</file>
    <file>themes/default/mActionCapturePolygon.png</file>
    <file>themes/default/mActionChangeLabelProperties.png</file>
    <file>themes/default/mActionCheckQgisVersion.png</file>
    <file>themes/default/mActionCollapseTree.png</file>
    <file>themes/default/mActionComposerManager.png</file>
    <file>themes/default/mActionContextHelp.png</file>
    <file>themes/default/mActionCopySelected.png</file>
    <file>themes/default/mActionCustomProjection.png</file>
    <file>themes/default/mActionDeleteAttribute.png</file>
    <file>themes/default/mActionDeletePart.png</file>
    <file>themes/default/mActionDeleteRing.png</file>
    <file>themes/default/mActionDeleteSelected.png</file>
    <file>themes/default/mActionDeleteVertex.png</file>
    <file>themes/default/mActionDeselectAll.png</file>
    <file>themes/default/mActionDraw.png</file>
    <file>themes/default/mActionEditCopy.png</file>
    <file>themes/default/mActionEditCut.png</file>
    <file>themes/default/mActionEditPaste.png</file>
    <file>themes/default/mActionExpandTree.png</file>
    <file>themes/default/mActionExportMapServer.png</file>
    <file>themes/default/mActionFileExit.png</file>
    <file>themes/default/mActionFileNew.png</file>
    <file>themes/default/mActionFileOpen.png</file>
    <file>themes/default/mActionFilePrint.png</file>
    <file>themes/default/mActionFileSaveAs.png</file>
    <file>themes/default/mActionFileSave.png</file>
    <file>themes/default/mActionFileSmall.png</file>
    <file>themes/default/mActionFolder.png</file>
    <file>themes/default/mActionFormAnnotation.png</file>
    <file>themes/default/mActionFromSelectedFeature.png</file>
    <file>themes/default/mActionFullHistogramStretch.png</file>
    <file>themes/default/mActionGroupItems.png</file>
    <file>themes/default/mActionHelpAbout.png</file>
    <file>themes/default/mActionHelpAPI.png</file>
    <file>themes/default/mActionHelpContents.png</file>
    <file>themes/default/mActionHelpSponsors.png</file>
    <file>themes/default/mActionHideAllLayers.png</file>
    <file>themes/default/mActionIdentify.png</file>
    <file>themes/default/mActionInOverview.png</file>
    <file>themes/default/mActionInvertSelection.png</file>
    <file>themes/default/mActionLabeling.png</file>
    <file>themes/default/mActionLabel.png</file>
    <file>themes/default/mActionLocalHistogramStretch.png</file>
    <file>themes/default/mActionLowerItems.png</file>
    <file>themes/default/mActionMapTips.png</file>
    <file>themes/default/mActionMeasureAngle.png</file>
    <file>themes/default/mActionMeasureArea.png</file>
    <file>themes/default/mActionMeasure.png</file>
    <file>themes/default/mActionMergeFeatureAttributes.png</file>
    <file>themes/default/mActionMergeFeatures.png</file>
    <file>themes/default/mActionMoveFeature.png</file>
    <file>themes/default/mActionMoveItemContent.png</file>
    <file>themes/default/mActionMoveItemsToBottom.png</file>
    <file>themes/default/mActionMoveItemsToTop.png</file>
    <file>themes/default/mActionMoveLabel.png</file>
    <file>themes/default/mActionMoveVertex.png</file>
    <file>themes/default/mActionNewAttribute.png</file>
    <file>themes/default/mActionNewBookmark.png</file>
    <file>themes/default/mActionNewComposer.png</file>
    <file>themes/default/mActionNewFolder.png</file>
    <file>themes/default/mActionNewVectorLayer.png</file>
    <file>themes/default/mActionNodeTool.png</file>
    <file>themes/default/mActionOffsetCurve.png</file>
    <file>themes/default/mActionOpenTable.png</file>
    <file>themes/default/mActionOptions.png</file>
    <file>themes/default/mActionPan.png</file>
    <file>themes/default/mActionPanToSelected.png</file>
    <file>themes/default/mActionShowRasterCalculator.png</file>
    <file>themes/default/mAction.png</file>
    <file>themes/default/mActionProjectProperties.png</file>
    <file>themes/default/mActionPropertyItem.png</file>
    <file>themes/default/mActionQgisHomePage.png</file>
    <file>themes/default/mActionRaiseItems.png</file>
    <file>themes/default/mActionRedo.png</file>
    <file>themes/default/mActionRemoveAllFromOverview.png</file>
    <file>themes/default/mActionRemoveLayer.png</file>
    <file>themes/default/mActionRemove.png</file>
    <file>themes/default/mActionRemoveSelectedFeature.png</file>
    <file>themes/default/mActionReshape.png</file>
    <file>themes/default/mActionRotateLabel.png</file>
    <file>themes/default/mActionRotatePointSymbols.png</file>
    <file>themes/default/mActionSaveAsPDF.png</file>
    <file>themes/default/mActionSaveAsSVG.png</file>
    <file>themes/default/mActionSaveEdits.png</file>
    <file>themes/default/mActionSaveMapAsImage.png</file>
    <file>themes/default/mActionScaleBar.png</file>
    <file>themes/default/mActionSelectedToTop.png</file>
    <file>themes/default/mActionSelectFreehand.png</file>
    <file>themes/default/mActionSelectPan.png</file>
    <file>themes/default/mActionSelect.png</file>
    <file>themes/default/mActionSelectPolygon.png</file>
    <file>themes/default/mActionSelectRadius.png</file>
    <file>themes/default/mActionSelectRectangle.png</file>
    <file>themes/default/mActionShowAllLayers.png</file>
    <file>themes/default/mActionShowBookmarks.png</file>
    <file>themes/default/mActionShowPluginManager.png</file>
    <file>themes/default/mActionSimplify.png</file>
    <file>themes/default/mActionSplitFeatures.png</file>
    <file>themes/default/mActionTextAnnotation.png</file>
    <file>themes/default/mActionToggleEditing.png</file>
    <file>themes/default/mActionUndo.png</file>
    <file>themes/default/mActionUngroupItems.png</file>
    <file>themes/default/mActionUnselectAttributes.png</file>
    <file>themes/default/mActionZoomActual.png</file>
    <file>themes/default/mActionZoomFullExtent.png</file>
    <file>themes/default/mActionZoomIn.png</file>
    <file>themes/default/mActionZoomLast.png</file>
    <file>themes/default/mActionZoomNext.png</file>
    <file>themes/default/mActionZoomOut.png</file>
    <file>themes/default/mActionZoomToLayer.png</file>
    <file>themes/default/mActionZoomToSelected.png</file>
    <file>themes/default/mIconConnect.png</file>
    <file>themes/default/mIconDbSchema.png</file>
    <file>themes/default/mIconDelete.png</file>
    <file>themes/default/mIconEditable.png</file>
    <file>themes/default/mIconFavourites.png</file>
    <file>themes/default/mIconFirst.png</file>
    <file>themes/default/mIconGeometryLayer.png</file>
    <file>themes/default/mIconLast.png</file>
    <file>themes/default/mIconLayer.png</file>
    <file>themes/default/mIconLineLayer.png</file>
    <file>themes/default/mIconLock.png</file>
    <file>themes/default/mIconNew.png</file>
    <file>themes/default/mIconMssql.png</file>
    <file>themes/default/mIconNext.png</file>
    <file>themes/default/mIconNoPyramid.png</file>
    <file>themes/default/mIconPointLayer.png</file>
    <file>themes/default/mIconPolygonLayer.png</file>
    <file>themes/default/mIconPostgis.png</file>
    <file>themes/default/mIconPrevious.png</file>
    <file>themes/default/mIconProjectionDisabled.png</file>
    <file>themes/default/mIconProjectionEnabled.png</file>
    <file>themes/default/mIconProjectionProblem.png</file>
    <file>themes/default/mIconProperties.png</file>
    <file>themes/default/mIconPyramid.png</file>
    <file>themes/default/mIconSpatialite.png</file>
    <file>themes/default/mIconStopRendering.png</file>
    <file>themes/default/mIconRaster.png</file>
    <file>themes/default/mIconRenderingEnabled.png</file>
    <file>themes/default/mIconRenderingDisabled.png</file>
    <file>themes/default/mIconSymbology.png</file>
    <file>themes/default/mIconTableLayer.png</file>
    <file>themes/default/mIconUnknownLayerType.png</file>
    <file>themes/default/mIconWaitingForLayerType.png</file>
    <file>themes/default/mIconWfs.png</file>
    <file>themes/default/mIconWms.png</file>
    <file>themes/default/mIconWmsLayer.png</file>
    <file>themes/default/mIconWarn.png</file>
    <file>themes/default/mIconZip.png</file>
    <file>themes/default/mMapserverExport.png</file>
    <file>themes/default/plugin.png</file>
    <file>themes/default/propertyicons/action.png</file>
    <file>themes/default/propertyicons/attributes.png</file>
    <file>themes/default/propertyicons/colormap.png</file>
    <file>themes/default/propertyicons/CRS.png</file>
    <file>themes/default/propertyicons/diagram.png</file>
    <file>themes/default/propertyicons/digitising.png</file>
    <file>themes/default/propertyicons/general.png</file>
    <file>themes/default/propertyicons/histogram.png</file>
    <file>themes/default/propertyicons/join.png</file>
    <file>themes/default/propertyicons/labels.png</file>
    <file>themes/default/propertyicons/locale.png</file>
    <file>themes/default/propertyicons/map_tools.png</file>
    <file>themes/default/propertyicons/metadata.png</file>
    <file>themes/default/propertyicons/network_and_proxy.png</file>
    <file>themes/default/propertyicons/overlay.png</file>
    <file>themes/default/propertyicons/pyramids.png</file>
    <file>themes/default/propertyicons/rendering.png</file>
    <file>themes/default/propertyicons/symbology.png</file>
    <file>themes/default/propertyicons/transparency.png</file>
    <file>themes/default/propertyicons/gdal.png</file>
    <file>themes/default/qgis.xpm</file>
    <file>themes/default/rendererCategorizedSymbol.png</file>
    <file>themes/default/rendererGraduatedSymbol.png</file>
    <file>themes/default/rendererSingleSymbol.png</file>
    <file>themes/default/styleicons/color.png</file>
    <file>themes/default/styleicons/style-line.png</file>
    <file>themes/default/styleicons/style-point.png</file>
    <file>themes/default/styleicons/style-polygon.png</file>
    <file>themes/default/symbologyAdd.png</file>
    <file>themes/default/symbologyDown.png</file>
    <file>themes/default/symbologyEdit.png</file>
    <file>themes/default/symbologyRemove.png</file>
    <file>themes/default/symbologyUp.png</file>
    <file>themes/default/tracking.png</file>
    <file>themes/default/transformed.png</file>
    <file>themes/default/user.png</file>
    <file>themes/gis/mActionAddArrow.png</file>
    <file>themes/gis/mActionAddBasicShape.png</file>
    <file>themes/gis/mActionAddGPSLayer.png</file>
    <file>themes/gis/mActionAddImage.png</file>
    <file>themes/gis/mActionAddPart.png</file>
    <file>themes/gis/mActionAddLayer.png</file>
    <file>themes/gis/mActionAddLegend.png</file>
    <file>themes/gis/mActionAddMap.png</file>
    <file>themes/gis/mActionAddOgrLayer.png</file>
    <file>themes/gis/mActionAddRasterLayer.png</file>
    <file>themes/gis/mActionAddRing.png</file>
    <file>themes/gis/mActionAddSpatiaLiteLayer.png</file>
    <file>themes/gis/mActionAddVertex.png</file>
    <file>themes/gis/mActionAddWfsLayer.png</file>
    <file>themes/gis/mActionAddWmsLayer.png</file>
    <file>themes/gis/mActionAlignBottom.png</file>
    <file>themes/gis/mActionAlignHCenter.png</file>
    <file>themes/gis/mActionAlignLeft.png</file>
    <file>themes/gis/mActionAlignRight.png</file>
    <file>themes/gis/mActionAlignTop.png</file>
    <file>themes/gis/mActionAlignVCenter.png</file>
    <file>themes/gis/mActionAnnotation.png</file>
    <file>themes/gis/mActionCalculateField.png</file>
    <file>themes/gis/mActionCaptureLine.png</file>
    <file>themes/gis/mActionCapturePoint.png</file>
    <file>themes/gis/mActionCapturePolygon.png</file>
    <file>themes/gis/mActionChangeLabelProperties.png</file>
    <file>themes/gis/mActionComposerManager.png</file>
    <file>themes/gis/mActionCopySelected.png</file>
    <file>themes/gis/mActionDeleteAttribute.png</file>
    <file>themes/gis/mActionDeletePart.png</file>
    <file>themes/gis/mActionDeleteRing.png</file>
    <file>themes/gis/mActionDeleteSelected.png</file>
    <file>themes/gis/mActionDeleteVertex.png</file>
    <file>themes/gis/mActionDeselectAll.png</file>
    <file>themes/gis/mActionDraw.png</file>
    <file>themes/gis/mActionEditCopy.png</file>
    <file>themes/gis/mActionEditCut.png</file>
    <file>themes/gis/mActionEditPaste.png</file>
    <file>themes/gis/mActionFileNew.png</file>
    <file>themes/gis/mActionFileOpen.png</file>
    <file>themes/gis/mActionFilePrint.png</file>
    <file>themes/gis/mActionFileSaveAs.png</file>
    <file>themes/gis/mActionFileSave.png</file>
    <file>themes/gis/mActionFolder.png</file>
    <file>themes/gis/mActionFormAnnotation.png</file>
    <file>themes/gis/mActionGroupItems.png</file>
    <file>themes/gis/mActionHelpContents.png</file>
    <file>themes/gis/mActionHideAllLayers.png</file>
    <file>themes/gis/mActionIdentify.png</file>
    <file>themes/gis/mActionInOverview.png</file>
    <file>themes/gis/mActionInvertSelection.png</file>
    <file>themes/gis/mActionLabeling.png</file>
    <file>themes/gis/mActionLabel.png</file>
    <file>themes/gis/mActionLowerItems.png</file>
    <file>themes/gis/mActionMapTips.png</file>
    <file>themes/gis/mActionMeasureAngle.png</file>
    <file>themes/gis/mActionMeasureArea.png</file>
    <file>themes/gis/mActionMeasure.png</file>
    <file>themes/gis/mActionMergeFeatureAttributes.png</file>
    <file>themes/gis/mActionMergeFeatures.png</file>
    <file>themes/gis/mActionMoveFeature.png</file>
    <file>themes/gis/mActionMoveItemContent.png</file>
    <file>themes/gis/mActionMoveItemsToBottom.png</file>
    <file>themes/gis/mActionMoveItemsToTop.png</file>
    <file>themes/gis/mActionMoveLabel.png</file>
    <file>themes/gis/mActionMoveVertex.png</file>
    <file>themes/gis/mActionNewAttribute.png</file>
    <file>themes/gis/mActionNewBookmark.png</file>
    <file>themes/gis/mActionNewComposer.png</file>
    <file>themes/gis/mActionNewVectorLayer.png</file>
    <file>themes/gis/mActionNodeTool.png</file>
    <file>themes/gis/mActionOpenTable.png</file>
    <file>themes/gis/mActionPan.png</file>
    <file>themes/gis/mActionPanToSelected.png</file>
    <file>themes/gis/mActionShowRasterCalculator.png</file>
    <file>themes/gis/mActionRaiseItems.png</file>
    <file>themes/gis/mActionRedo.png</file>
    <file>themes/gis/mActionRemoveLayer.png</file>
    <file>themes/gis/mActionReshape.png</file>
    <file>themes/gis/mActionRotateLabel.png</file>
    <file>themes/gis/mActionSaveAsPDF.png</file>
    <file>themes/gis/mActionSaveAsSVG.png</file>
    <file>themes/gis/mActionSaveEdits.png</file>
    <file>themes/gis/mActionSaveMapAsImage.png</file>
    <file>themes/gis/mActionScaleBar.png</file>
    <file>themes/gis/mActionSelectedToTop.png</file>
    <file>themes/gis/mActionSelectFreehand.png</file>
    <file>themes/gis/mActionSelectPan.png</file>
    <file>themes/gis/mActionSelect.png</file>
    <file>themes/gis/mActionSelectPolygon.png</file>
    <file>themes/gis/mActionSelectRadius.png</file>
    <file>themes/gis/mActionSelectRectangle.png</file>
    <file>themes/gis/mActionShowAllLayers.png</file>
    <file>themes/gis/mActionShowBookmarks.png</file>
    <file>themes/gis/mActionSimplify.png</file>
    <file>themes/gis/mActionSplitFeatures.png</file>
    <file>themes/gis/mActionTextAnnotation.png</file>
    <file>themes/gis/mActionToggleEditing.png</file>
    <file>themes/gis/mActionUndo.png</file>
    <file>themes/gis/mActionUngroupItems.png</file>
    <file>themes/gis/mActionUnselectAttributes.png</file>
    <file>themes/gis/mActionZoomActual.png</file>
    <file>themes/gis/mActionZoomFullExtent.png</file>
    <file>themes/gis/mActionZoomIn.png</file>
    <file>themes/gis/mActionZoomLast.png</file>
    <file>themes/gis/mActionZoomNext.png</file>
    <file>themes/gis/mActionZoomOut.png</file>
    <file>themes/gis/mActionZoomToLayer.png</file>
    <file>themes/gis/mActionZoomToSelected.png</file>
    <file>themes/gis/mIconEditable.png</file>
    <file>themes/gis/mIconLineLayer.png</file>
    <file>themes/gis/mIconPointLayer.png</file>
    <file>themes/gis/mIconPolygonLayer.png</file>
    <file>themes/gis/mIconTableLayer.png</file>
    <file>themes/gis/plugins/coordinate_capture/coordinate_capture.png</file>
    <file>themes/gis/plugins/copyright_label.png</file>
    <file>themes/gis/plugins/delimited_text.png</file>
    <file>themes/gis/plugins/dxf2shp_converter.png</file>
    <file>themes/gis/plugins/gps_importer.png</file>
    <file>themes/gis/plugins/interpolation.png</file>
    <file>themes/gis/plugins/mapserver_export.png</file>
    <file>themes/gis/plugins/mGeorefRun.png</file>
    <file>themes/gis/plugins/north_arrow.png</file>
    <file>themes/gis/plugins/ogr_converter.png</file>
    <file>themes/gis/plugins/quick_print.png</file>
    <file>themes/gis/plugins/scale_bar.png</file>
    <file>themes/gis/plugins/spit.png</file>
    <file>splash/splash.png</file>
    <file>north_arrows/default.png</file>
    <file>themes/default/locked.png</file>
    <file>themes/default/unlocked.png</file>
    <file>themes/default/plugins/copyright_label.png</file>
    <file>themes/default/plugins/north_arrow.png</file>
    <file>themes/default/plugins/scale_bar.png</file>
    <file>themes/default/mActionAddWfsLayer.png</file>
    <file>themes/gis/mIconWms.png</file>
    <file>themes/gis/mIconWfs.png</file>
    <file>themes/gis/mIconSpatialite.png</file>
    <file>themes/gis/mIconRaster.png</file>
    <file>themes/gis/mIconPostgis.png</file>
    <file>themes/gis/mIconMssql.png</file>
    <file>themes/gis/mIconConnect.png</file>
    <file>themes/gis/mIconDbSchema.png</file>
    <file>themes/gis/mActionTouch.png</file>
    <file>themes/default/mActionAddMssqlLayer.png</file>
    <file>themes/default/mActionTouch.png</file>
    <file>themes/classic/mActionTouch.png</file>
    <file>flags/af.png</file>
    <file>flags/ar.png</file>
    <file>flags/bg.png</file>
    <file>flags/ca_ES.png</file>
    <file>flags/cs_CZ.png</file>
    <file>flags/de.png</file>
    <file>flags/el_GR.png</file>
    <file>flags/es.png</file>
    <file>flags/fa.png</file>
    <file>flags/fi.png</file>
    <file>flags/fr.png</file>
    <file>flags/gl_ES.png</file>
    <file>flags/he.png</file>
    <file>flags/hr_HR.png</file>
    <file>flags/hu.png</file>
    <file>flags/id.png</file>
    <file>flags/is.png</file>
    <file>flags/it.png</file>
    <file>flags/ja.png</file>
    <file>flags/ka_GE.png</file>
    <file>flags/ko_KR.png</file>
    <file>flags/lo.png</file>
    <file>flags/lt.png</file>
    <file>flags/lv.png</file>
    <file>flags/mn.png</file>
    <file>flags/nl.png</file>
    <file>flags/no.png</file>
    <file>flags/pl_PL.png</file>
    <file>flags/pt_BR.png</file>
    <file>flags/pt_PT.png</file>
    <file>flags/ro.png</file>
    <file>flags/ru.png</file>
    <file>flags/sk.png</file>
    <file>flags/sl_SI.png</file>
    <file>flags/sq_AL.png</file>
    <file>flags/sr_CS-Latn.png</file>
    <file>flags/sv.png</file>
    <file>flags/ta.png</file>
    <file>flags/th.png</file>
    <file>flags/tr.png</file>
    <file>flags/uk.png</file>
    <file>flags/vi.png</file>
    <file>flags/xh.png</file>
    <file>flags/zh_CN.png</file>
    <file>flags/zh_TW.png</file>
    <file>flags/en_US.png</file>
    <file>flags/da_DK.png</file>
    <file>flags/et_EE.png</file>
  </qresource>
  <qresource prefix="/images/tips">
    <file alias="symbol_levels.png">qgis_tips/symbol_levels.png</file>
  </qresource>
=======
    <qresource prefix="/images">
        <file>icons/qgis-icon-16x16.png</file>
        <file>icons/qgis-icon-60x60.png</file>
        <file>north_arrows/gpsarrow2.svg</file>
        <file>north_arrows/gpsarrow.svg</file>
        <file>themes/default/cap_flat.png</file>
        <file>themes/default/cap_round.png</file>
        <file>themes/default/cap_square.png</file>
        <file>themes/default/clearInput.png</file>
        <file>themes/default/extents.png</file>
        <file>themes/default/favourites.png</file>
        <file>themes/default/geographic.png</file>
        <file>themes/default/gpsicons/barchart.svg</file>
        <file>themes/default/gpsicons/polarchart.svg</file>
        <file>themes/default/grass_location.png</file>
        <file>themes/default/grass_mapset.png</file>
        <file>themes/default/join_bevel.png</file>
        <file>themes/default/join_miter.png</file>
        <file>themes/default/join_round.png</file>
        <file>themes/default/join_style.svg</file>
        <file>themes/default/mActionAddAllToOverview.png</file>
        <file>themes/default/mActionAddArrow.png</file>
        <file>themes/default/mActionAddBasicShape.png</file>
        <file>themes/default/mActionAddImage.png</file>
        <file>themes/default/mActionAddPart.png</file>
        <file>themes/default/mActionAddLayer.png</file>
        <file>themes/default/mActionAddLegend.png</file>
        <file>themes/default/mActionAddMap.png</file>
        <file>themes/default/mActionAddNonDbLayer.png</file>
        <file>themes/default/mActionAddOgrLayer.png</file>
        <file>themes/default/mActionAddRasterLayer.png</file>
        <file>themes/default/mActionAddRing.png</file>
        <file>themes/default/mActionAddSpatiaLiteLayer.png</file>
        <file>themes/default/mActionAddVertex.png</file>
        <file>themes/default/mActionAddWcsLayer.png</file>
        <file>themes/default/mActionAddWmsLayer.png</file>
        <file>themes/default/mActionAlignBottom.png</file>
        <file>themes/default/mActionAlignHCenter.png</file>
        <file>themes/default/mActionAlignLeft.png</file>
        <file>themes/default/mActionAlignRight.png</file>
        <file>themes/default/mActionAlignTop.png</file>
        <file>themes/default/mActionAlignVCenter.png</file>
        <file>themes/default/mActionAnnotation.png</file>
        <file>themes/default/mActionArrowDown.png</file>
        <file>themes/default/mActionArrowUp.png</file>
        <file>themes/default/mActionCalculateField.png</file>
        <file>themes/default/mActionCaptureLine.png</file>
        <file>themes/default/mActionCapturePoint.png</file>
        <file>themes/default/mActionCapturePolygon.png</file>
        <file>themes/default/mActionChangeLabelProperties.png</file>
        <file>themes/default/mActionCheckQgisVersion.png</file>
        <file>themes/default/mActionCollapseTree.png</file>
        <file>themes/default/mActionComposerManager.png</file>
        <file>themes/default/mActionContextHelp.png</file>
        <file>themes/default/mActionCopySelected.png</file>
        <file>themes/default/mActionCustomProjection.png</file>
        <file>themes/default/mActionDeleteAttribute.png</file>
        <file>themes/default/mActionDeletePart.png</file>
        <file>themes/default/mActionDeleteRing.png</file>
        <file>themes/default/mActionDeleteSelected.png</file>
        <file>themes/default/mActionDeleteVertex.png</file>
        <file>themes/default/mActionDeselectAll.png</file>
        <file>themes/default/mActionDraw.png</file>
        <file>themes/default/mActionEditCopy.png</file>
        <file>themes/default/mActionEditCut.png</file>
        <file>themes/default/mActionEditPaste.png</file>
        <file>themes/default/mActionExpandTree.png</file>
        <file>themes/default/mActionExportMapServer.png</file>
        <file>themes/default/mActionFileExit.png</file>
        <file>themes/default/mActionFileNew.png</file>
        <file>themes/default/mActionFileOpen.png</file>
        <file>themes/default/mActionFilePrint.png</file>
        <file>themes/default/mActionFileSaveAs.png</file>
        <file>themes/default/mActionFileSave.png</file>
        <file>themes/default/mActionFileSmall.png</file>
        <file>themes/default/mActionFolder.png</file>
        <file>themes/default/mActionFormAnnotation.png</file>
        <file>themes/default/mActionFromSelectedFeature.png</file>
        <file>themes/default/mActionFullHistogramStretch.png</file>
        <file>themes/default/mActionGroupItems.png</file>
        <file>themes/default/mActionHelpAbout.png</file>
        <file>themes/default/mActionHelpAPI.png</file>
        <file>themes/default/mActionHelpContents.png</file>
        <file>themes/default/mActionHelpSponsors.png</file>
        <file>themes/default/mActionHideAllLayers.png</file>
        <file>themes/default/mActionIdentify.png</file>
        <file>themes/default/mActionInOverview.png</file>
        <file>themes/default/mActionInvertSelection.png</file>
        <file>themes/default/mActionLabeling.png</file>
        <file>themes/default/mActionLabel.png</file>
        <file>themes/default/mActionLocalHistogramStretch.png</file>
        <file>themes/default/mActionLowerItems.png</file>
        <file>themes/default/mActionMapTips.png</file>
        <file>themes/default/mActionMeasureAngle.png</file>
        <file>themes/default/mActionMeasureArea.png</file>
        <file>themes/default/mActionMeasure.png</file>
        <file>themes/default/mActionMergeFeatureAttributes.png</file>
        <file>themes/default/mActionMergeFeatures.png</file>
        <file>themes/default/mActionMoveFeature.png</file>
        <file>themes/default/mActionMoveItemContent.png</file>
        <file>themes/default/mActionMoveItemsToBottom.png</file>
        <file>themes/default/mActionMoveItemsToTop.png</file>
        <file>themes/default/mActionMoveLabel.png</file>
        <file>themes/default/mActionMoveVertex.png</file>
        <file>themes/default/mActionNewAttribute.png</file>
        <file>themes/default/mActionNewBookmark.png</file>
        <file>themes/default/mActionNewComposer.png</file>
        <file>themes/default/mActionNewFolder.png</file>
        <file>themes/default/mActionNewVectorLayer.png</file>
        <file>themes/default/mActionNodeTool.png</file>
        <file>themes/default/mActionOffsetCurve.png</file>
        <file>themes/default/mActionOpenTable.png</file>
        <file>themes/default/mActionOptions.png</file>
        <file>themes/default/mActionPan.png</file>
        <file>themes/default/mActionPanToSelected.png</file>
        <file>themes/default/mAction.png</file>
        <file>themes/default/mActionProjectProperties.png</file>
        <file>themes/default/mActionPropertyItem.png</file>
        <file>themes/default/mActionQgisHomePage.png</file>
        <file>themes/default/mActionRaiseItems.png</file>
        <file>themes/default/mActionRedo.png</file>
        <file>themes/default/mActionRemoveAllFromOverview.png</file>
        <file>themes/default/mActionRemoveLayer.png</file>
        <file>themes/default/mActionRemove.png</file>
        <file>themes/default/mActionRemoveSelectedFeature.png</file>
        <file>themes/default/mActionReshape.png</file>
        <file>themes/default/mActionRotateLabel.png</file>
        <file>themes/default/mActionRotatePointSymbols.png</file>
        <file>themes/default/mActionSaveAsPDF.png</file>
        <file>themes/default/mActionSaveAsSVG.png</file>
        <file>themes/default/mActionSaveEdits.png</file>
        <file>themes/default/mActionSaveMapAsImage.png</file>
        <file>themes/default/mActionScaleBar.png</file>
        <file>themes/default/mActionSelectedToTop.png</file>
        <file>themes/default/mActionSelectFreehand.png</file>
        <file>themes/default/mActionSelectPan.png</file>
        <file>themes/default/mActionSelect.png</file>
        <file>themes/default/mActionSelectPolygon.png</file>
        <file>themes/default/mActionSelectRadius.png</file>
        <file>themes/default/mActionSelectRectangle.png</file>
        <file>themes/default/mActionShowAllLayers.png</file>
        <file>themes/default/mActionShowBookmarks.png</file>
        <file>themes/default/mActionShowPluginManager.png</file>
        <file>themes/default/mActionSimplify.png</file>
        <file>themes/default/mActionSplitFeatures.png</file>
        <file>themes/default/mActionTextAnnotation.png</file>
        <file>themes/default/mActionToggleEditing.png</file>
        <file>themes/default/mActionUndo.png</file>
        <file>themes/default/mActionUngroupItems.png</file>
        <file>themes/default/mActionUnselectAttributes.png</file>
        <file>themes/default/mActionZoomActual.png</file>
        <file>themes/default/mActionZoomFullExtent.png</file>
        <file>themes/default/mActionZoomIn.png</file>
        <file>themes/default/mActionZoomLast.png</file>
        <file>themes/default/mActionZoomNext.png</file>
        <file>themes/default/mActionZoomOut.png</file>
        <file>themes/default/mActionZoomToLayer.png</file>
        <file>themes/default/mActionZoomToSelected.png</file>
        <file>themes/default/mIconConnect.png</file>
        <file>themes/default/mIconDbSchema.png</file>
        <file>themes/default/mIconDelete.png</file>
        <file>themes/default/mIconEditable.png</file>
        <file>themes/default/mIconFavourites.png</file>
        <file>themes/default/mIconFirst.png</file>
        <file>themes/default/mIconGeometryLayer.png</file>
        <file>themes/default/mIconLast.png</file>
        <file>themes/default/mIconLayer.png</file>
        <file>themes/default/mIconLineLayer.png</file>
        <file>themes/default/mIconLock.png</file>
        <file>themes/default/mIconNew.png</file>
        <file>themes/default/mIconMssql.png</file>
        <file>themes/default/mIconNext.png</file>
        <file>themes/default/mIconNoPyramid.png</file>
        <file>themes/default/mIconOws.png</file>
        <file>themes/default/mIconPointLayer.png</file>
        <file>themes/default/mIconPolygonLayer.png</file>
        <file>themes/default/mIconPostgis.png</file>
        <file>themes/default/mIconPrevious.png</file>
        <file>themes/default/mIconProjectionDisabled.png</file>
        <file>themes/default/mIconProjectionEnabled.png</file>
        <file>themes/default/mIconProjectionProblem.png</file>
        <file>themes/default/mIconProperties.png</file>
        <file>themes/default/mIconPyramid.png</file>
        <file>themes/default/mIconSpatialite.png</file>
        <file>themes/default/mIconStopRendering.png</file>
        <file>themes/default/mIconRaster.png</file>
        <file>themes/default/mIconRenderingEnabled.png</file>
        <file>themes/default/mIconRenderingDisabled.png</file>
        <file>themes/default/mIconSymbology.png</file>
        <file>themes/default/mIconTableLayer.png</file>
        <file>themes/default/mIconUnknownLayerType.png</file>
        <file>themes/default/mIconVectorLayer.png</file>
        <file>themes/default/mIconWaitingForLayerType.png</file>
        <file>themes/default/mIconWfs.png</file>
        <file>themes/default/mIconWcs.png</file>
        <file>themes/default/mIconWms.png</file>
        <file>themes/default/mIconWmsLayer.png</file>
        <file>themes/default/mIconWarn.png</file>
        <file>themes/default/mMapserverExport.png</file>
        <file>themes/default/plugin.png</file>
        <file>themes/default/propertyicons/action.png</file>
        <file>themes/default/propertyicons/attributes.png</file>
        <file>themes/default/propertyicons/colormap.png</file>
        <file>themes/default/propertyicons/CRS.png</file>
        <file>themes/default/propertyicons/diagram.png</file>
        <file>themes/default/propertyicons/digitising.png</file>
        <file>themes/default/propertyicons/general.png</file>
        <file>themes/default/propertyicons/histogram.png</file>
        <file>themes/default/propertyicons/join.png</file>
        <file>themes/default/propertyicons/labels.png</file>
        <file>themes/default/propertyicons/locale.png</file>
        <file>themes/default/propertyicons/map_tools.png</file>
        <file>themes/default/propertyicons/metadata.png</file>
        <file>themes/default/propertyicons/network_and_proxy.png</file>
        <file>themes/default/propertyicons/overlay.png</file>
        <file>themes/default/propertyicons/pyramids.png</file>
        <file>themes/default/propertyicons/rendering.png</file>
        <file>themes/default/propertyicons/symbology.png</file>
        <file>themes/default/propertyicons/transparency.png</file>
        <file>themes/default/propertyicons/gdal.png</file>
        <file>themes/default/qgis.xpm</file>
        <file>themes/default/rendererCategorizedSymbol.png</file>
        <file>themes/default/rendererGraduatedSymbol.png</file>
        <file>themes/default/rendererSingleSymbol.png</file>
        <file>themes/default/styleicons/color.png</file>
        <file>themes/default/styleicons/style-line.png</file>
        <file>themes/default/styleicons/style-point.png</file>
        <file>themes/default/styleicons/style-polygon.png</file>
        <file>themes/default/symbologyAdd.png</file>
        <file>themes/default/symbologyDown.png</file>
        <file>themes/default/symbologyEdit.png</file>
        <file>themes/default/symbologyRemove.png</file>
        <file>themes/default/symbologyUp.png</file>
        <file>themes/default/tracking.png</file>
        <file>themes/default/transformed.png</file>
        <file>themes/default/user.png</file>
        <file>themes/gis/mActionAddArrow.png</file>
        <file>themes/gis/mActionAddBasicShape.png</file>
        <file>themes/gis/mActionAddGPSLayer.png</file>
        <file>themes/gis/mActionAddImage.png</file>
        <file>themes/gis/mActionAddPart.png</file>
        <file>themes/gis/mActionAddLayer.png</file>
        <file>themes/gis/mActionAddLegend.png</file>
        <file>themes/gis/mActionAddMap.png</file>
        <file>themes/gis/mActionAddOgrLayer.png</file>
        <file>themes/gis/mActionAddRasterLayer.png</file>
        <file>themes/gis/mActionAddRing.png</file>
        <file>themes/gis/mActionAddSpatiaLiteLayer.png</file>
        <file>themes/gis/mActionAddVertex.png</file>
        <file>themes/gis/mActionAddWfsLayer.png</file>
        <file>themes/gis/mActionAddWcsLayer.png</file>
        <file>themes/gis/mActionAddWmsLayer.png</file>
        <file>themes/gis/mActionAlignBottom.png</file>
        <file>themes/gis/mActionAlignHCenter.png</file>
        <file>themes/gis/mActionAlignLeft.png</file>
        <file>themes/gis/mActionAlignRight.png</file>
        <file>themes/gis/mActionAlignTop.png</file>
        <file>themes/gis/mActionAlignVCenter.png</file>
        <file>themes/gis/mActionAnnotation.png</file>
        <file>themes/gis/mActionCalculateField.png</file>
        <file>themes/gis/mActionCaptureLine.png</file>
        <file>themes/gis/mActionCapturePoint.png</file>
        <file>themes/gis/mActionCapturePolygon.png</file>
        <file>themes/gis/mActionChangeLabelProperties.png</file>
        <file>themes/gis/mActionComposerManager.png</file>
        <file>themes/gis/mActionCopySelected.png</file>
        <file>themes/gis/mActionDeleteAttribute.png</file>
        <file>themes/gis/mActionDeletePart.png</file>
        <file>themes/gis/mActionDeleteRing.png</file>
        <file>themes/gis/mActionDeleteSelected.png</file>
        <file>themes/gis/mActionDeleteVertex.png</file>
        <file>themes/gis/mActionDeselectAll.png</file>
        <file>themes/gis/mActionDraw.png</file>
        <file>themes/gis/mActionEditCopy.png</file>
        <file>themes/gis/mActionEditCut.png</file>
        <file>themes/gis/mActionEditPaste.png</file>
        <file>themes/gis/mActionFileNew.png</file>
        <file>themes/gis/mActionFileOpen.png</file>
        <file>themes/gis/mActionFilePrint.png</file>
        <file>themes/gis/mActionFileSaveAs.png</file>
        <file>themes/gis/mActionFileSave.png</file>
        <file>themes/gis/mActionFolder.png</file>
        <file>themes/gis/mActionFormAnnotation.png</file>
        <file>themes/gis/mActionGroupItems.png</file>
        <file>themes/gis/mActionHelpContents.png</file>
        <file>themes/gis/mActionHideAllLayers.png</file>
        <file>themes/gis/mActionIdentify.png</file>
        <file>themes/gis/mActionInOverview.png</file>
        <file>themes/gis/mActionInvertSelection.png</file>
        <file>themes/gis/mActionLabeling.png</file>
        <file>themes/gis/mActionLabel.png</file>
        <file>themes/gis/mActionLowerItems.png</file>
        <file>themes/gis/mActionMapTips.png</file>
        <file>themes/gis/mActionMeasureAngle.png</file>
        <file>themes/gis/mActionMeasureArea.png</file>
        <file>themes/gis/mActionMeasure.png</file>
        <file>themes/gis/mActionMergeFeatureAttributes.png</file>
        <file>themes/gis/mActionMergeFeatures.png</file>
        <file>themes/gis/mActionMoveFeature.png</file>
        <file>themes/gis/mActionMoveItemContent.png</file>
        <file>themes/gis/mActionMoveItemsToBottom.png</file>
        <file>themes/gis/mActionMoveItemsToTop.png</file>
        <file>themes/gis/mActionMoveLabel.png</file>
        <file>themes/gis/mActionMoveVertex.png</file>
        <file>themes/gis/mActionNewAttribute.png</file>
        <file>themes/gis/mActionNewBookmark.png</file>
        <file>themes/gis/mActionNewComposer.png</file>
        <file>themes/gis/mActionNewVectorLayer.png</file>
        <file>themes/gis/mActionNodeTool.png</file>
        <file>themes/gis/mActionOpenTable.png</file>
        <file>themes/gis/mActionPan.png</file>
        <file>themes/gis/mActionPanToSelected.png</file>
        <file>themes/gis/mActionRaiseItems.png</file>
        <file>themes/gis/mActionRedo.png</file>
        <file>themes/gis/mActionRemoveLayer.png</file>
        <file>themes/gis/mActionReshape.png</file>
        <file>themes/gis/mActionRotateLabel.png</file>
        <file>themes/gis/mActionSaveAsPDF.png</file>
        <file>themes/gis/mActionSaveAsSVG.png</file>
        <file>themes/gis/mActionSaveEdits.png</file>
        <file>themes/gis/mActionSaveMapAsImage.png</file>
        <file>themes/gis/mActionScaleBar.png</file>
        <file>themes/gis/mActionSelectedToTop.png</file>
        <file>themes/gis/mActionSelectFreehand.png</file>
        <file>themes/gis/mActionSelectPan.png</file>
        <file>themes/gis/mActionSelect.png</file>
        <file>themes/gis/mActionSelectPolygon.png</file>
        <file>themes/gis/mActionSelectRadius.png</file>
        <file>themes/gis/mActionSelectRectangle.png</file>
        <file>themes/gis/mActionShowAllLayers.png</file>
        <file>themes/gis/mActionShowBookmarks.png</file>
        <file>themes/gis/mActionSimplify.png</file>
        <file>themes/gis/mActionSplitFeatures.png</file>
        <file>themes/gis/mActionTextAnnotation.png</file>
        <file>themes/gis/mActionToggleEditing.png</file>
        <file>themes/gis/mActionUndo.png</file>
        <file>themes/gis/mActionUngroupItems.png</file>
        <file>themes/gis/mActionUnselectAttributes.png</file>
        <file>themes/gis/mActionZoomActual.png</file>
        <file>themes/gis/mActionZoomFullExtent.png</file>
        <file>themes/gis/mActionZoomIn.png</file>
        <file>themes/gis/mActionZoomLast.png</file>
        <file>themes/gis/mActionZoomNext.png</file>
        <file>themes/gis/mActionZoomOut.png</file>
        <file>themes/gis/mActionZoomToLayer.png</file>
        <file>themes/gis/mActionZoomToSelected.png</file>
        <file>themes/gis/mIconEditable.png</file>
        <file>themes/gis/mIconLineLayer.png</file>
        <file>themes/gis/mIconPointLayer.png</file>
        <file>themes/gis/mIconPolygonLayer.png</file>
        <file>themes/gis/mIconTableLayer.png</file>
        <file>themes/gis/mIconVectorLayer.png</file>
        <file>themes/gis/plugins/coordinate_capture/coordinate_capture.png</file>
        <file>themes/gis/plugins/copyright_label.png</file>
        <file>themes/gis/plugins/delimited_text.png</file>
        <file>themes/gis/plugins/dxf2shp_converter.png</file>
        <file>themes/gis/plugins/gps_importer.png</file>
        <file>themes/gis/plugins/interpolation.png</file>
        <file>themes/gis/plugins/mapserver_export.png</file>
        <file>themes/gis/plugins/mGeorefRun.png</file>
        <file>themes/gis/plugins/north_arrow.png</file>
        <file>themes/gis/plugins/ogr_converter.png</file>
        <file>themes/gis/plugins/quick_print.png</file>
        <file>themes/gis/plugins/scale_bar.png</file>
        <file>themes/gis/plugins/spit.png</file>
        <file>splash/splash.png</file>
        <file>north_arrows/default.png</file>
        <file>themes/default/locked.png</file>
        <file>themes/default/unlocked.png</file>
        <file>themes/default/plugins/copyright_label.png</file>
        <file>themes/default/plugins/north_arrow.png</file>
        <file>themes/default/plugins/scale_bar.png</file>
        <file>themes/default/mActionAddWfsLayer.png</file>
        <file>themes/gis/mIconWcs.png</file>
        <file>themes/gis/mIconWms.png</file>
        <file>themes/gis/mIconWfs.png</file>
        <file>themes/gis/mIconOws.png</file>
        <file>themes/gis/mIconSpatialite.png</file>
        <file>themes/gis/mIconRaster.png</file>
        <file>themes/gis/mIconPostgis.png</file>
        <file>themes/gis/mIconMssql.png</file>
        <file>themes/gis/mIconConnect.png</file>
        <file>themes/gis/mIconDbSchema.png</file>
        <file>themes/gis/mActionTouch.png</file>
        <file>themes/default/mActionAddMssqlLayer.png</file>
        <file>themes/default/mActionTouch.png</file>
        <file>themes/classic/mActionTouch.png</file>
        <file>flags/af.png</file>
        <file>flags/ar.png</file>
        <file>flags/bg.png</file>
        <file>flags/ca_ES.png</file>
        <file>flags/cs_CZ.png</file>
        <file>flags/de.png</file>
        <file>flags/el_GR.png</file>
        <file>flags/es.png</file>
        <file>flags/fa.png</file>
        <file>flags/fi.png</file>
        <file>flags/fr.png</file>
        <file>flags/gl_ES.png</file>
        <file>flags/he.png</file>
        <file>flags/hr_HR.png</file>
        <file>flags/hu.png</file>
        <file>flags/id.png</file>
        <file>flags/is.png</file>
        <file>flags/it.png</file>
        <file>flags/ja.png</file>
        <file>flags/ka_GE.png</file>
        <file>flags/ko_KR.png</file>
        <file>flags/lo.png</file>
        <file>flags/lt.png</file>
        <file>flags/lv.png</file>
        <file>flags/mn.png</file>
        <file>flags/nl.png</file>
        <file>flags/no.png</file>
        <file>flags/pl_PL.png</file>
        <file>flags/pt_BR.png</file>
        <file>flags/pt_PT.png</file>
        <file>flags/ro.png</file>
        <file>flags/ru.png</file>
        <file>flags/sk.png</file>
        <file>flags/sl_SI.png</file>
        <file>flags/sq_AL.png</file>
        <file>flags/sr_CS-Latn.png</file>
        <file>flags/sv.png</file>
        <file>flags/ta.png</file>
        <file>flags/th.png</file>
        <file>flags/tr.png</file>
        <file>flags/uk.png</file>
        <file>flags/vi.png</file>
        <file>flags/xh.png</file>
        <file>flags/zh_CN.png</file>
        <file>flags/zh_TW.png</file>
        <file>flags/en_US.png</file>
        <file>flags/da_DK.png</file>
        <file>flags/et_EE.png</file>
    </qresource>
    <qresource prefix="/images/tips">
        <file alias="symbol_levels.png">qgis_tips/symbol_levels.png</file>
    </qresource>
>>>>>>> 70b68be6
</RCC><|MERGE_RESOLUTION|>--- conflicted
+++ resolved
@@ -1,5 +1,4 @@
 <RCC>
-<<<<<<< HEAD
   <qresource prefix="/images">
     <file>developers/lyon-2012.jpg</file>
     <file>icons/qgis-icon-16x16.png</file>
@@ -35,6 +34,7 @@
     <file>themes/default/mActionAddRing.png</file>
     <file>themes/default/mActionAddSpatiaLiteLayer.png</file>
     <file>themes/default/mActionAddVertex.png</file>
+    <file>themes/default/mActionAddWcsLayer.png</file>
     <file>themes/default/mActionAddWmsLayer.png</file>
     <file>themes/default/mActionAlignBottom.png</file>
     <file>themes/default/mActionAlignHCenter.png</file>
@@ -174,6 +174,7 @@
     <file>themes/default/mIconMssql.png</file>
     <file>themes/default/mIconNext.png</file>
     <file>themes/default/mIconNoPyramid.png</file>
+    <file>themes/default/mIconOws.png</file>
     <file>themes/default/mIconPointLayer.png</file>
     <file>themes/default/mIconPolygonLayer.png</file>
     <file>themes/default/mIconPostgis.png</file>
@@ -191,7 +192,9 @@
     <file>themes/default/mIconSymbology.png</file>
     <file>themes/default/mIconTableLayer.png</file>
     <file>themes/default/mIconUnknownLayerType.png</file>
+    <file>themes/default/mIconVectorLayer.png</file>
     <file>themes/default/mIconWaitingForLayerType.png</file>
+    <file>themes/default/mIconWcs.png</file>
     <file>themes/default/mIconWfs.png</file>
     <file>themes/default/mIconWms.png</file>
     <file>themes/default/mIconWmsLayer.png</file>
@@ -248,6 +251,7 @@
     <file>themes/gis/mActionAddRing.png</file>
     <file>themes/gis/mActionAddSpatiaLiteLayer.png</file>
     <file>themes/gis/mActionAddVertex.png</file>
+    <file>themes/gis/mActionAddWcsLayer.png</file>
     <file>themes/gis/mActionAddWfsLayer.png</file>
     <file>themes/gis/mActionAddWmsLayer.png</file>
     <file>themes/gis/mActionAlignBottom.png</file>
@@ -371,6 +375,9 @@
     <file>themes/default/plugins/north_arrow.png</file>
     <file>themes/default/plugins/scale_bar.png</file>
     <file>themes/default/mActionAddWfsLayer.png</file>
+    <file>themes/gis/mIconOws.png</file>
+    <file>themes/gis/mIconVectorLayer.png</file>
+    <file>themes/gis/mIconWcs.png</file>
     <file>themes/gis/mIconWms.png</file>
     <file>themes/gis/mIconWfs.png</file>
     <file>themes/gis/mIconSpatialite.png</file>
@@ -435,445 +442,4 @@
   <qresource prefix="/images/tips">
     <file alias="symbol_levels.png">qgis_tips/symbol_levels.png</file>
   </qresource>
-=======
-    <qresource prefix="/images">
-        <file>icons/qgis-icon-16x16.png</file>
-        <file>icons/qgis-icon-60x60.png</file>
-        <file>north_arrows/gpsarrow2.svg</file>
-        <file>north_arrows/gpsarrow.svg</file>
-        <file>themes/default/cap_flat.png</file>
-        <file>themes/default/cap_round.png</file>
-        <file>themes/default/cap_square.png</file>
-        <file>themes/default/clearInput.png</file>
-        <file>themes/default/extents.png</file>
-        <file>themes/default/favourites.png</file>
-        <file>themes/default/geographic.png</file>
-        <file>themes/default/gpsicons/barchart.svg</file>
-        <file>themes/default/gpsicons/polarchart.svg</file>
-        <file>themes/default/grass_location.png</file>
-        <file>themes/default/grass_mapset.png</file>
-        <file>themes/default/join_bevel.png</file>
-        <file>themes/default/join_miter.png</file>
-        <file>themes/default/join_round.png</file>
-        <file>themes/default/join_style.svg</file>
-        <file>themes/default/mActionAddAllToOverview.png</file>
-        <file>themes/default/mActionAddArrow.png</file>
-        <file>themes/default/mActionAddBasicShape.png</file>
-        <file>themes/default/mActionAddImage.png</file>
-        <file>themes/default/mActionAddPart.png</file>
-        <file>themes/default/mActionAddLayer.png</file>
-        <file>themes/default/mActionAddLegend.png</file>
-        <file>themes/default/mActionAddMap.png</file>
-        <file>themes/default/mActionAddNonDbLayer.png</file>
-        <file>themes/default/mActionAddOgrLayer.png</file>
-        <file>themes/default/mActionAddRasterLayer.png</file>
-        <file>themes/default/mActionAddRing.png</file>
-        <file>themes/default/mActionAddSpatiaLiteLayer.png</file>
-        <file>themes/default/mActionAddVertex.png</file>
-        <file>themes/default/mActionAddWcsLayer.png</file>
-        <file>themes/default/mActionAddWmsLayer.png</file>
-        <file>themes/default/mActionAlignBottom.png</file>
-        <file>themes/default/mActionAlignHCenter.png</file>
-        <file>themes/default/mActionAlignLeft.png</file>
-        <file>themes/default/mActionAlignRight.png</file>
-        <file>themes/default/mActionAlignTop.png</file>
-        <file>themes/default/mActionAlignVCenter.png</file>
-        <file>themes/default/mActionAnnotation.png</file>
-        <file>themes/default/mActionArrowDown.png</file>
-        <file>themes/default/mActionArrowUp.png</file>
-        <file>themes/default/mActionCalculateField.png</file>
-        <file>themes/default/mActionCaptureLine.png</file>
-        <file>themes/default/mActionCapturePoint.png</file>
-        <file>themes/default/mActionCapturePolygon.png</file>
-        <file>themes/default/mActionChangeLabelProperties.png</file>
-        <file>themes/default/mActionCheckQgisVersion.png</file>
-        <file>themes/default/mActionCollapseTree.png</file>
-        <file>themes/default/mActionComposerManager.png</file>
-        <file>themes/default/mActionContextHelp.png</file>
-        <file>themes/default/mActionCopySelected.png</file>
-        <file>themes/default/mActionCustomProjection.png</file>
-        <file>themes/default/mActionDeleteAttribute.png</file>
-        <file>themes/default/mActionDeletePart.png</file>
-        <file>themes/default/mActionDeleteRing.png</file>
-        <file>themes/default/mActionDeleteSelected.png</file>
-        <file>themes/default/mActionDeleteVertex.png</file>
-        <file>themes/default/mActionDeselectAll.png</file>
-        <file>themes/default/mActionDraw.png</file>
-        <file>themes/default/mActionEditCopy.png</file>
-        <file>themes/default/mActionEditCut.png</file>
-        <file>themes/default/mActionEditPaste.png</file>
-        <file>themes/default/mActionExpandTree.png</file>
-        <file>themes/default/mActionExportMapServer.png</file>
-        <file>themes/default/mActionFileExit.png</file>
-        <file>themes/default/mActionFileNew.png</file>
-        <file>themes/default/mActionFileOpen.png</file>
-        <file>themes/default/mActionFilePrint.png</file>
-        <file>themes/default/mActionFileSaveAs.png</file>
-        <file>themes/default/mActionFileSave.png</file>
-        <file>themes/default/mActionFileSmall.png</file>
-        <file>themes/default/mActionFolder.png</file>
-        <file>themes/default/mActionFormAnnotation.png</file>
-        <file>themes/default/mActionFromSelectedFeature.png</file>
-        <file>themes/default/mActionFullHistogramStretch.png</file>
-        <file>themes/default/mActionGroupItems.png</file>
-        <file>themes/default/mActionHelpAbout.png</file>
-        <file>themes/default/mActionHelpAPI.png</file>
-        <file>themes/default/mActionHelpContents.png</file>
-        <file>themes/default/mActionHelpSponsors.png</file>
-        <file>themes/default/mActionHideAllLayers.png</file>
-        <file>themes/default/mActionIdentify.png</file>
-        <file>themes/default/mActionInOverview.png</file>
-        <file>themes/default/mActionInvertSelection.png</file>
-        <file>themes/default/mActionLabeling.png</file>
-        <file>themes/default/mActionLabel.png</file>
-        <file>themes/default/mActionLocalHistogramStretch.png</file>
-        <file>themes/default/mActionLowerItems.png</file>
-        <file>themes/default/mActionMapTips.png</file>
-        <file>themes/default/mActionMeasureAngle.png</file>
-        <file>themes/default/mActionMeasureArea.png</file>
-        <file>themes/default/mActionMeasure.png</file>
-        <file>themes/default/mActionMergeFeatureAttributes.png</file>
-        <file>themes/default/mActionMergeFeatures.png</file>
-        <file>themes/default/mActionMoveFeature.png</file>
-        <file>themes/default/mActionMoveItemContent.png</file>
-        <file>themes/default/mActionMoveItemsToBottom.png</file>
-        <file>themes/default/mActionMoveItemsToTop.png</file>
-        <file>themes/default/mActionMoveLabel.png</file>
-        <file>themes/default/mActionMoveVertex.png</file>
-        <file>themes/default/mActionNewAttribute.png</file>
-        <file>themes/default/mActionNewBookmark.png</file>
-        <file>themes/default/mActionNewComposer.png</file>
-        <file>themes/default/mActionNewFolder.png</file>
-        <file>themes/default/mActionNewVectorLayer.png</file>
-        <file>themes/default/mActionNodeTool.png</file>
-        <file>themes/default/mActionOffsetCurve.png</file>
-        <file>themes/default/mActionOpenTable.png</file>
-        <file>themes/default/mActionOptions.png</file>
-        <file>themes/default/mActionPan.png</file>
-        <file>themes/default/mActionPanToSelected.png</file>
-        <file>themes/default/mAction.png</file>
-        <file>themes/default/mActionProjectProperties.png</file>
-        <file>themes/default/mActionPropertyItem.png</file>
-        <file>themes/default/mActionQgisHomePage.png</file>
-        <file>themes/default/mActionRaiseItems.png</file>
-        <file>themes/default/mActionRedo.png</file>
-        <file>themes/default/mActionRemoveAllFromOverview.png</file>
-        <file>themes/default/mActionRemoveLayer.png</file>
-        <file>themes/default/mActionRemove.png</file>
-        <file>themes/default/mActionRemoveSelectedFeature.png</file>
-        <file>themes/default/mActionReshape.png</file>
-        <file>themes/default/mActionRotateLabel.png</file>
-        <file>themes/default/mActionRotatePointSymbols.png</file>
-        <file>themes/default/mActionSaveAsPDF.png</file>
-        <file>themes/default/mActionSaveAsSVG.png</file>
-        <file>themes/default/mActionSaveEdits.png</file>
-        <file>themes/default/mActionSaveMapAsImage.png</file>
-        <file>themes/default/mActionScaleBar.png</file>
-        <file>themes/default/mActionSelectedToTop.png</file>
-        <file>themes/default/mActionSelectFreehand.png</file>
-        <file>themes/default/mActionSelectPan.png</file>
-        <file>themes/default/mActionSelect.png</file>
-        <file>themes/default/mActionSelectPolygon.png</file>
-        <file>themes/default/mActionSelectRadius.png</file>
-        <file>themes/default/mActionSelectRectangle.png</file>
-        <file>themes/default/mActionShowAllLayers.png</file>
-        <file>themes/default/mActionShowBookmarks.png</file>
-        <file>themes/default/mActionShowPluginManager.png</file>
-        <file>themes/default/mActionSimplify.png</file>
-        <file>themes/default/mActionSplitFeatures.png</file>
-        <file>themes/default/mActionTextAnnotation.png</file>
-        <file>themes/default/mActionToggleEditing.png</file>
-        <file>themes/default/mActionUndo.png</file>
-        <file>themes/default/mActionUngroupItems.png</file>
-        <file>themes/default/mActionUnselectAttributes.png</file>
-        <file>themes/default/mActionZoomActual.png</file>
-        <file>themes/default/mActionZoomFullExtent.png</file>
-        <file>themes/default/mActionZoomIn.png</file>
-        <file>themes/default/mActionZoomLast.png</file>
-        <file>themes/default/mActionZoomNext.png</file>
-        <file>themes/default/mActionZoomOut.png</file>
-        <file>themes/default/mActionZoomToLayer.png</file>
-        <file>themes/default/mActionZoomToSelected.png</file>
-        <file>themes/default/mIconConnect.png</file>
-        <file>themes/default/mIconDbSchema.png</file>
-        <file>themes/default/mIconDelete.png</file>
-        <file>themes/default/mIconEditable.png</file>
-        <file>themes/default/mIconFavourites.png</file>
-        <file>themes/default/mIconFirst.png</file>
-        <file>themes/default/mIconGeometryLayer.png</file>
-        <file>themes/default/mIconLast.png</file>
-        <file>themes/default/mIconLayer.png</file>
-        <file>themes/default/mIconLineLayer.png</file>
-        <file>themes/default/mIconLock.png</file>
-        <file>themes/default/mIconNew.png</file>
-        <file>themes/default/mIconMssql.png</file>
-        <file>themes/default/mIconNext.png</file>
-        <file>themes/default/mIconNoPyramid.png</file>
-        <file>themes/default/mIconOws.png</file>
-        <file>themes/default/mIconPointLayer.png</file>
-        <file>themes/default/mIconPolygonLayer.png</file>
-        <file>themes/default/mIconPostgis.png</file>
-        <file>themes/default/mIconPrevious.png</file>
-        <file>themes/default/mIconProjectionDisabled.png</file>
-        <file>themes/default/mIconProjectionEnabled.png</file>
-        <file>themes/default/mIconProjectionProblem.png</file>
-        <file>themes/default/mIconProperties.png</file>
-        <file>themes/default/mIconPyramid.png</file>
-        <file>themes/default/mIconSpatialite.png</file>
-        <file>themes/default/mIconStopRendering.png</file>
-        <file>themes/default/mIconRaster.png</file>
-        <file>themes/default/mIconRenderingEnabled.png</file>
-        <file>themes/default/mIconRenderingDisabled.png</file>
-        <file>themes/default/mIconSymbology.png</file>
-        <file>themes/default/mIconTableLayer.png</file>
-        <file>themes/default/mIconUnknownLayerType.png</file>
-        <file>themes/default/mIconVectorLayer.png</file>
-        <file>themes/default/mIconWaitingForLayerType.png</file>
-        <file>themes/default/mIconWfs.png</file>
-        <file>themes/default/mIconWcs.png</file>
-        <file>themes/default/mIconWms.png</file>
-        <file>themes/default/mIconWmsLayer.png</file>
-        <file>themes/default/mIconWarn.png</file>
-        <file>themes/default/mMapserverExport.png</file>
-        <file>themes/default/plugin.png</file>
-        <file>themes/default/propertyicons/action.png</file>
-        <file>themes/default/propertyicons/attributes.png</file>
-        <file>themes/default/propertyicons/colormap.png</file>
-        <file>themes/default/propertyicons/CRS.png</file>
-        <file>themes/default/propertyicons/diagram.png</file>
-        <file>themes/default/propertyicons/digitising.png</file>
-        <file>themes/default/propertyicons/general.png</file>
-        <file>themes/default/propertyicons/histogram.png</file>
-        <file>themes/default/propertyicons/join.png</file>
-        <file>themes/default/propertyicons/labels.png</file>
-        <file>themes/default/propertyicons/locale.png</file>
-        <file>themes/default/propertyicons/map_tools.png</file>
-        <file>themes/default/propertyicons/metadata.png</file>
-        <file>themes/default/propertyicons/network_and_proxy.png</file>
-        <file>themes/default/propertyicons/overlay.png</file>
-        <file>themes/default/propertyicons/pyramids.png</file>
-        <file>themes/default/propertyicons/rendering.png</file>
-        <file>themes/default/propertyicons/symbology.png</file>
-        <file>themes/default/propertyicons/transparency.png</file>
-        <file>themes/default/propertyicons/gdal.png</file>
-        <file>themes/default/qgis.xpm</file>
-        <file>themes/default/rendererCategorizedSymbol.png</file>
-        <file>themes/default/rendererGraduatedSymbol.png</file>
-        <file>themes/default/rendererSingleSymbol.png</file>
-        <file>themes/default/styleicons/color.png</file>
-        <file>themes/default/styleicons/style-line.png</file>
-        <file>themes/default/styleicons/style-point.png</file>
-        <file>themes/default/styleicons/style-polygon.png</file>
-        <file>themes/default/symbologyAdd.png</file>
-        <file>themes/default/symbologyDown.png</file>
-        <file>themes/default/symbologyEdit.png</file>
-        <file>themes/default/symbologyRemove.png</file>
-        <file>themes/default/symbologyUp.png</file>
-        <file>themes/default/tracking.png</file>
-        <file>themes/default/transformed.png</file>
-        <file>themes/default/user.png</file>
-        <file>themes/gis/mActionAddArrow.png</file>
-        <file>themes/gis/mActionAddBasicShape.png</file>
-        <file>themes/gis/mActionAddGPSLayer.png</file>
-        <file>themes/gis/mActionAddImage.png</file>
-        <file>themes/gis/mActionAddPart.png</file>
-        <file>themes/gis/mActionAddLayer.png</file>
-        <file>themes/gis/mActionAddLegend.png</file>
-        <file>themes/gis/mActionAddMap.png</file>
-        <file>themes/gis/mActionAddOgrLayer.png</file>
-        <file>themes/gis/mActionAddRasterLayer.png</file>
-        <file>themes/gis/mActionAddRing.png</file>
-        <file>themes/gis/mActionAddSpatiaLiteLayer.png</file>
-        <file>themes/gis/mActionAddVertex.png</file>
-        <file>themes/gis/mActionAddWfsLayer.png</file>
-        <file>themes/gis/mActionAddWcsLayer.png</file>
-        <file>themes/gis/mActionAddWmsLayer.png</file>
-        <file>themes/gis/mActionAlignBottom.png</file>
-        <file>themes/gis/mActionAlignHCenter.png</file>
-        <file>themes/gis/mActionAlignLeft.png</file>
-        <file>themes/gis/mActionAlignRight.png</file>
-        <file>themes/gis/mActionAlignTop.png</file>
-        <file>themes/gis/mActionAlignVCenter.png</file>
-        <file>themes/gis/mActionAnnotation.png</file>
-        <file>themes/gis/mActionCalculateField.png</file>
-        <file>themes/gis/mActionCaptureLine.png</file>
-        <file>themes/gis/mActionCapturePoint.png</file>
-        <file>themes/gis/mActionCapturePolygon.png</file>
-        <file>themes/gis/mActionChangeLabelProperties.png</file>
-        <file>themes/gis/mActionComposerManager.png</file>
-        <file>themes/gis/mActionCopySelected.png</file>
-        <file>themes/gis/mActionDeleteAttribute.png</file>
-        <file>themes/gis/mActionDeletePart.png</file>
-        <file>themes/gis/mActionDeleteRing.png</file>
-        <file>themes/gis/mActionDeleteSelected.png</file>
-        <file>themes/gis/mActionDeleteVertex.png</file>
-        <file>themes/gis/mActionDeselectAll.png</file>
-        <file>themes/gis/mActionDraw.png</file>
-        <file>themes/gis/mActionEditCopy.png</file>
-        <file>themes/gis/mActionEditCut.png</file>
-        <file>themes/gis/mActionEditPaste.png</file>
-        <file>themes/gis/mActionFileNew.png</file>
-        <file>themes/gis/mActionFileOpen.png</file>
-        <file>themes/gis/mActionFilePrint.png</file>
-        <file>themes/gis/mActionFileSaveAs.png</file>
-        <file>themes/gis/mActionFileSave.png</file>
-        <file>themes/gis/mActionFolder.png</file>
-        <file>themes/gis/mActionFormAnnotation.png</file>
-        <file>themes/gis/mActionGroupItems.png</file>
-        <file>themes/gis/mActionHelpContents.png</file>
-        <file>themes/gis/mActionHideAllLayers.png</file>
-        <file>themes/gis/mActionIdentify.png</file>
-        <file>themes/gis/mActionInOverview.png</file>
-        <file>themes/gis/mActionInvertSelection.png</file>
-        <file>themes/gis/mActionLabeling.png</file>
-        <file>themes/gis/mActionLabel.png</file>
-        <file>themes/gis/mActionLowerItems.png</file>
-        <file>themes/gis/mActionMapTips.png</file>
-        <file>themes/gis/mActionMeasureAngle.png</file>
-        <file>themes/gis/mActionMeasureArea.png</file>
-        <file>themes/gis/mActionMeasure.png</file>
-        <file>themes/gis/mActionMergeFeatureAttributes.png</file>
-        <file>themes/gis/mActionMergeFeatures.png</file>
-        <file>themes/gis/mActionMoveFeature.png</file>
-        <file>themes/gis/mActionMoveItemContent.png</file>
-        <file>themes/gis/mActionMoveItemsToBottom.png</file>
-        <file>themes/gis/mActionMoveItemsToTop.png</file>
-        <file>themes/gis/mActionMoveLabel.png</file>
-        <file>themes/gis/mActionMoveVertex.png</file>
-        <file>themes/gis/mActionNewAttribute.png</file>
-        <file>themes/gis/mActionNewBookmark.png</file>
-        <file>themes/gis/mActionNewComposer.png</file>
-        <file>themes/gis/mActionNewVectorLayer.png</file>
-        <file>themes/gis/mActionNodeTool.png</file>
-        <file>themes/gis/mActionOpenTable.png</file>
-        <file>themes/gis/mActionPan.png</file>
-        <file>themes/gis/mActionPanToSelected.png</file>
-        <file>themes/gis/mActionRaiseItems.png</file>
-        <file>themes/gis/mActionRedo.png</file>
-        <file>themes/gis/mActionRemoveLayer.png</file>
-        <file>themes/gis/mActionReshape.png</file>
-        <file>themes/gis/mActionRotateLabel.png</file>
-        <file>themes/gis/mActionSaveAsPDF.png</file>
-        <file>themes/gis/mActionSaveAsSVG.png</file>
-        <file>themes/gis/mActionSaveEdits.png</file>
-        <file>themes/gis/mActionSaveMapAsImage.png</file>
-        <file>themes/gis/mActionScaleBar.png</file>
-        <file>themes/gis/mActionSelectedToTop.png</file>
-        <file>themes/gis/mActionSelectFreehand.png</file>
-        <file>themes/gis/mActionSelectPan.png</file>
-        <file>themes/gis/mActionSelect.png</file>
-        <file>themes/gis/mActionSelectPolygon.png</file>
-        <file>themes/gis/mActionSelectRadius.png</file>
-        <file>themes/gis/mActionSelectRectangle.png</file>
-        <file>themes/gis/mActionShowAllLayers.png</file>
-        <file>themes/gis/mActionShowBookmarks.png</file>
-        <file>themes/gis/mActionSimplify.png</file>
-        <file>themes/gis/mActionSplitFeatures.png</file>
-        <file>themes/gis/mActionTextAnnotation.png</file>
-        <file>themes/gis/mActionToggleEditing.png</file>
-        <file>themes/gis/mActionUndo.png</file>
-        <file>themes/gis/mActionUngroupItems.png</file>
-        <file>themes/gis/mActionUnselectAttributes.png</file>
-        <file>themes/gis/mActionZoomActual.png</file>
-        <file>themes/gis/mActionZoomFullExtent.png</file>
-        <file>themes/gis/mActionZoomIn.png</file>
-        <file>themes/gis/mActionZoomLast.png</file>
-        <file>themes/gis/mActionZoomNext.png</file>
-        <file>themes/gis/mActionZoomOut.png</file>
-        <file>themes/gis/mActionZoomToLayer.png</file>
-        <file>themes/gis/mActionZoomToSelected.png</file>
-        <file>themes/gis/mIconEditable.png</file>
-        <file>themes/gis/mIconLineLayer.png</file>
-        <file>themes/gis/mIconPointLayer.png</file>
-        <file>themes/gis/mIconPolygonLayer.png</file>
-        <file>themes/gis/mIconTableLayer.png</file>
-        <file>themes/gis/mIconVectorLayer.png</file>
-        <file>themes/gis/plugins/coordinate_capture/coordinate_capture.png</file>
-        <file>themes/gis/plugins/copyright_label.png</file>
-        <file>themes/gis/plugins/delimited_text.png</file>
-        <file>themes/gis/plugins/dxf2shp_converter.png</file>
-        <file>themes/gis/plugins/gps_importer.png</file>
-        <file>themes/gis/plugins/interpolation.png</file>
-        <file>themes/gis/plugins/mapserver_export.png</file>
-        <file>themes/gis/plugins/mGeorefRun.png</file>
-        <file>themes/gis/plugins/north_arrow.png</file>
-        <file>themes/gis/plugins/ogr_converter.png</file>
-        <file>themes/gis/plugins/quick_print.png</file>
-        <file>themes/gis/plugins/scale_bar.png</file>
-        <file>themes/gis/plugins/spit.png</file>
-        <file>splash/splash.png</file>
-        <file>north_arrows/default.png</file>
-        <file>themes/default/locked.png</file>
-        <file>themes/default/unlocked.png</file>
-        <file>themes/default/plugins/copyright_label.png</file>
-        <file>themes/default/plugins/north_arrow.png</file>
-        <file>themes/default/plugins/scale_bar.png</file>
-        <file>themes/default/mActionAddWfsLayer.png</file>
-        <file>themes/gis/mIconWcs.png</file>
-        <file>themes/gis/mIconWms.png</file>
-        <file>themes/gis/mIconWfs.png</file>
-        <file>themes/gis/mIconOws.png</file>
-        <file>themes/gis/mIconSpatialite.png</file>
-        <file>themes/gis/mIconRaster.png</file>
-        <file>themes/gis/mIconPostgis.png</file>
-        <file>themes/gis/mIconMssql.png</file>
-        <file>themes/gis/mIconConnect.png</file>
-        <file>themes/gis/mIconDbSchema.png</file>
-        <file>themes/gis/mActionTouch.png</file>
-        <file>themes/default/mActionAddMssqlLayer.png</file>
-        <file>themes/default/mActionTouch.png</file>
-        <file>themes/classic/mActionTouch.png</file>
-        <file>flags/af.png</file>
-        <file>flags/ar.png</file>
-        <file>flags/bg.png</file>
-        <file>flags/ca_ES.png</file>
-        <file>flags/cs_CZ.png</file>
-        <file>flags/de.png</file>
-        <file>flags/el_GR.png</file>
-        <file>flags/es.png</file>
-        <file>flags/fa.png</file>
-        <file>flags/fi.png</file>
-        <file>flags/fr.png</file>
-        <file>flags/gl_ES.png</file>
-        <file>flags/he.png</file>
-        <file>flags/hr_HR.png</file>
-        <file>flags/hu.png</file>
-        <file>flags/id.png</file>
-        <file>flags/is.png</file>
-        <file>flags/it.png</file>
-        <file>flags/ja.png</file>
-        <file>flags/ka_GE.png</file>
-        <file>flags/ko_KR.png</file>
-        <file>flags/lo.png</file>
-        <file>flags/lt.png</file>
-        <file>flags/lv.png</file>
-        <file>flags/mn.png</file>
-        <file>flags/nl.png</file>
-        <file>flags/no.png</file>
-        <file>flags/pl_PL.png</file>
-        <file>flags/pt_BR.png</file>
-        <file>flags/pt_PT.png</file>
-        <file>flags/ro.png</file>
-        <file>flags/ru.png</file>
-        <file>flags/sk.png</file>
-        <file>flags/sl_SI.png</file>
-        <file>flags/sq_AL.png</file>
-        <file>flags/sr_CS-Latn.png</file>
-        <file>flags/sv.png</file>
-        <file>flags/ta.png</file>
-        <file>flags/th.png</file>
-        <file>flags/tr.png</file>
-        <file>flags/uk.png</file>
-        <file>flags/vi.png</file>
-        <file>flags/xh.png</file>
-        <file>flags/zh_CN.png</file>
-        <file>flags/zh_TW.png</file>
-        <file>flags/en_US.png</file>
-        <file>flags/da_DK.png</file>
-        <file>flags/et_EE.png</file>
-    </qresource>
-    <qresource prefix="/images/tips">
-        <file alias="symbol_levels.png">qgis_tips/symbol_levels.png</file>
-    </qresource>
->>>>>>> 70b68be6
 </RCC>