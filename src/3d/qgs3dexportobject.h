--- conflicted
+++ resolved
@@ -23,11 +23,9 @@
 #include <QImage>
 #include <Qt3DRender/QAttribute>
 
-<<<<<<< HEAD
 #include "qgis_3d.h"
-=======
+
 #define SIP_NO_FILE
->>>>>>> f2bbb3e6
 
 class QgsAbstractMaterialSettings;
 
