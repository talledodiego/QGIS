/***************************************************************************
  qgspostgresprovider.cpp  -  QGIS data provider for PostgreSQL/PostGIS layers
                             -------------------
    begin                : 2004/01/07
    copyright            : (C) 2004 by Gary E.Sherman
    email                : sherman at mrcc.com
 ***************************************************************************/

/***************************************************************************
 *                                                                         *
 *   This program is free software; you can redistribute it and/or modify  *
 *   it under the terms of the GNU General Public License as published by  *
 *   the Free Software Foundation; either version 2 of the License, or     *
 *   (at your option) any later version.                                   *
 *                                                                         *
 ***************************************************************************/


// for htonl
#ifdef WIN32
#include <winsock.h>
#else
#include <netinet/in.h>
#endif

#include <qgsapplication.h>
#include <qgsfeature.h>
#include <qgsfield.h>
#include <qgsgeometry.h>
#include <qgsmessageoutput.h>
#include <qgsrectangle.h>
#include <qgscoordinatereferencesystem.h>
#include "qgsvectorlayerimport.h"

#include "qgsprovidercountcalcevent.h"
#include "qgsproviderextentcalcevent.h"

#include "qgspostgresprovider.h"
#include "qgspostgresconnection.h"
#include "qgspgsourceselect.h"

#include "qgslogger.h"

#include "qgscredentials.h"
#include <cassert>

const QString POSTGRES_KEY = "postgres";
const QString POSTGRES_DESCRIPTION = "PostgreSQL/PostGIS data provider";

// Note: Because the the geometry type select SQL is also in the qgspgsourceselect
// code this parameter is duplicated there.
static const int sGeomTypeSelectLimit = 100;

QMap<QString, QgsPostgresProvider::Conn *> QgsPostgresProvider::Conn::connectionsRO;
QMap<QString, QgsPostgresProvider::Conn *> QgsPostgresProvider::Conn::connectionsRW;
QMap<QString, QString> QgsPostgresProvider::Conn::passwordCache;
int QgsPostgresProvider::providerIds = 0;


bool QgsPostgresProvider::convertField( QgsField &field )
{
  QString fieldType = "varchar"; //default to string
  int fieldSize = field.length();
  int fieldPrec = field.precision();
  switch ( field.type() )
  {
    case QVariant::LongLong:
      fieldType = "int8";
      fieldSize = -1;
      fieldPrec = 0;
      break;

    case QVariant::String:
      fieldType = "varchar";
      fieldPrec = -1;
      break;

    case QVariant::Int:
      fieldType = "int";
      fieldSize = -1;
      fieldPrec = 0;
      break;

    case QVariant::Double:
      if ( fieldSize <= 0 || fieldPrec <= 0)
      {
        fieldType = "float";
        fieldSize = -1;
        fieldPrec = -1;
      }
      else
      {
        fieldType = "decimal";
      }
      break;

    default:
      return false;
  }

  field.setTypeName( fieldType );
  field.setLength( fieldSize );
  field.setPrecision( fieldPrec );
  return true;
}

QgsVectorLayerImport::ImportError QgsPostgresProvider::createEmptyLayer(
    const QString& uri,
    const QgsFieldMap &fields,
    QGis::WkbType wkbType,
    const QgsCoordinateReferenceSystem *srs,
    bool overwrite,
    QMap<int, int> *oldToNewAttrIdxMap,
    QString *errorMessage,
    const QMap<QString,QVariant> *options )
{
  Q_UNUSED( options );

  // populate members from the uri structure
  QgsDataSourceURI dsUri( uri );
  QString schemaName = dsUri.schema();
  QString tableName = dsUri.table();

  QString geometryColumn = dsUri.geometryColumn();
  QString geometryType;

  QString primaryKey = dsUri.keyColumn();
  QString primaryKeyType;

  QString schemaTableName = "";
  if ( !schemaName.isEmpty() )
  {
    schemaTableName += QgsPostgresProvider::quotedIdentifier( schemaName ) + ".";
  }
  schemaTableName += QgsPostgresProvider::quotedIdentifier( tableName );

  QgsDebugMsg( "Connection info is " + dsUri.connectionInfo() );
  QgsDebugMsg( "Geometry column is: " + geometryColumn );
  QgsDebugMsg( "Schema is: " + schemaName );
  QgsDebugMsg( "Table name is: " + tableName );

  // create the table
  Conn *conn = Conn::connectDb( dsUri.connectionInfo(), false );
  if ( conn == NULL )
  {
    QgsDebugMsg( "Connection to database failed. Import of layer aborted." );
    if ( errorMessage )
      *errorMessage = QObject::tr( "Connection to database failed" );
    return QgsVectorLayerImport::ErrConnectionFailed;
  }

  // get the pk's name and type

  // if no pk name was passed, define the new pk field name
  if ( primaryKey.isEmpty() )
  {
    int index = 0;
    QString pk = primaryKey = "pk";
    for ( QgsFieldMap::const_iterator fldIt = fields.begin(); fldIt != fields.end(); ++fldIt )
    {
      if ( fldIt.value().name() == pk )
      {
        // it already exists, try again with a new name
        primaryKey = QString( "%1_%2" ).arg( pk ).arg( index++ );
        fldIt = fields.begin();
      }
    }
  }
  else
  {
    // search for the passed field
    for ( QgsFieldMap::const_iterator fldIt = fields.begin(); fldIt != fields.end(); ++fldIt )
    {
      if ( fldIt.value().name() == primaryKey )
      {
        // found, get the field type
        QgsField fld = fldIt.value();
        if ( convertField( fld ) )
        {
          primaryKeyType = fld.typeName();
        }
      }
    }
  }

  // if the field doesn't not exist yet, create it as a serial field
  if ( primaryKeyType.isEmpty() )
  {
    primaryKeyType = "serial";
    /* TODO
    // check the feature count to choose if create a serial8 pk field
    if ( layer->featureCount() > 0xFFFFFF )
    {
      primaryKeyType = "serial8";
    }*/
  }

  try
  {
    conn->PQexecNR( "BEGIN" );

    bool exists = false;
    QString sql = QString( "SELECT 1 "
                           "FROM pg_class AS cls JOIN pg_namespace AS nsp"
                           "     ON nsp.oid = cls.relnamespace "
                           " WHERE cls.relname = %1 AND nsp.nspname = %2" )
                  .arg( quotedValue( tableName ) )
                  .arg( quotedValue( schemaName ) );

    PGresult *result = conn->PQexec( sql );
    if ( PQresultStatus( result ) == PGRES_FATAL_ERROR )
      throw PGException( result );
    if ( PQntuples( result ) > 0 )
      exists = true;
    PQclear( result );

    if ( exists && overwrite )
    {
      // delete the table if exists, then re-create it
      QString sql = QString( "SELECT dropgeometrytable(%1, %2) "
                             "FROM pg_class AS cls JOIN pg_namespace AS nsp"
                             "     ON nsp.oid = cls.relnamespace "
                             " WHERE cls.relname = %3 AND nsp.nspname = %4" )
                    .arg( quotedValue( schemaName ) )
                    .arg( quotedValue( tableName ) )
                    .arg( quotedValue( tableName ) )
                    .arg( quotedValue( schemaName ) );

      result = conn->PQexec( sql );
      if ( PQresultStatus( result ) == PGRES_FATAL_ERROR )
        throw PGException( result );
      PQclear( result );
    }

    sql = QString( "CREATE TABLE %1 (%2 %3 PRIMARY KEY)" )
                  .arg( schemaTableName )
                  .arg( quotedIdentifier( primaryKey ) )
                  .arg( primaryKeyType );

    result = conn->PQexec( sql );
    if ( PQresultStatus( result ) == PGRES_FATAL_ERROR )
      throw PGException( result );
    PQclear( result );


    // get geometry type, dim and srid
    int dim = 2;
    long srid = srs->postgisSrid();

    switch( wkbType )
    {
      case QGis::WKBPoint25D:
        dim = 3;
      case QGis::WKBPoint:
        geometryType = "POINT";
        break;

      case QGis::WKBLineString25D:
        dim = 3;
      case QGis::WKBLineString:
        geometryType = "LINESTRING";
        break;

      case QGis::WKBPolygon25D:
        dim = 3;
      case QGis::WKBPolygon:
        geometryType = "POLYGON";
        break;

      case QGis::WKBMultiPoint25D:
        dim = 3;
      case QGis::WKBMultiPoint:
        geometryType = "MULTIPOINT";
        break;

      case QGis::WKBMultiLineString25D:
        dim = 3;
      case QGis::WKBMultiLineString:
        geometryType = "MULTILINESTRING";
        break;

      case QGis::WKBMultiPolygon25D:
        dim = 3;
      case QGis::WKBMultiPolygon:
        geometryType = "MULTIPOLYGON";
        break;

      case QGis::WKBUnknown:
        geometryType = "GEOMETRY";
        break;

      case QGis::WKBNoGeometry:
      default:
        dim = 0;
        break;
    }

    // create geometry column
    if ( !geometryType.isEmpty() )
    {
      sql = QString( "SELECT addgeometrycolumn(%1, %2, %3, %4, %5, %6)" )
            .arg( quotedValue( schemaName ) )
            .arg( QgsPostgresProvider::quotedValue( tableName ) )
            .arg( QgsPostgresProvider::quotedValue( geometryColumn ) )
            .arg( srid )
            .arg( QgsPostgresProvider::quotedValue( geometryType ) )
            .arg( dim );

      result = conn->PQexec( sql );
      if ( PQresultStatus( result ) == PGRES_FATAL_ERROR )
        throw PGException( result );
      PQclear( result );
    }
    else
    {
      geometryColumn.clear();
    }

    conn->PQexecNR( "COMMIT" );
  }
  catch ( PGException &e )
  {
    QgsDebugMsg( "creation of data source " + schemaTableName + " failed. " + e.errorMessage() );
    if ( errorMessage )
      *errorMessage = QObject::tr( "Creation of data source %1 failed: \n%2" )
                      .arg( schemaTableName )
                      .arg( e.errorMessage() );

    conn->PQexecNR( "ROLLBACK" );
    Conn::disconnectRW( conn );
    return QgsVectorLayerImport::ErrCreateLayer;
  }
  Conn::disconnectRW( conn );

  QgsDebugMsg( "layer " + schemaTableName  + " created." );

  // use the provider to edit the table
  dsUri.setDataSource( schemaName, tableName, geometryColumn, QString(), primaryKey );
  QgsPostgresProvider *provider = new QgsPostgresProvider( dsUri.uri() );
  if ( !provider->isValid() )
  {
    QgsDebugMsg( "The layer " + schemaTableName + " just created is not valid or not supported by the provider." );
    if ( errorMessage )
      *errorMessage = QObject::tr( "Loading of the layer %1 failed" )
                      .arg( schemaTableName );

    delete provider;
    return QgsVectorLayerImport::ErrInvalidLayer;
  }

  QgsDebugMsg( "layer loaded" );

  // add fields to the layer
  if ( oldToNewAttrIdxMap )
    oldToNewAttrIdxMap->clear();

  if ( fields.size() > 0 )
  {
    int offset = geometryColumn.isEmpty() ? 1 : 2;

    // get the list of fields
    QList<QgsField> flist;
    for ( QgsFieldMap::const_iterator fldIt = fields.begin(); fldIt != fields.end(); ++fldIt )
    {
      QgsField fld = fldIt.value();
      if ( fld.name() == primaryKey )
      {
        oldToNewAttrIdxMap->insert( fldIt.key(), 0 );
        continue;
      }

       if ( fld.name() == geometryColumn )
       {
         QgsDebugMsg( "Found a field with the same name of the geometry column. Skip it!" );
         continue;
       }

      if ( !convertField( fld ) )
      {
        QgsDebugMsg( "error creating field " + fld.name() + ": unsupported type" );
        if ( errorMessage )
          *errorMessage = QObject::tr( "Unsupported type for field %1" )
                          .arg( fld.name() );

        delete provider;
        return QgsVectorLayerImport::ErrAttributeTypeUnsupported;
      }

      QgsDebugMsg( "creating field #" + QString::number( fldIt.key() ) +
                   " -> #" + QString::number( offset ) +
                   " name " + fld.name() +
                   " type " + QString( QVariant::typeToName( fld.type() ) ) +
                   " typename " + fld.typeName() +
                   " width " + QString::number( fld.length() ) +
                   " precision " + QString::number( fld.precision() ) );

      flist.append( fld );
      if ( oldToNewAttrIdxMap )
        oldToNewAttrIdxMap->insert( fldIt.key(), offset++ );
    }

    if ( !provider->addAttributes( flist ) )
    {
      QgsDebugMsg( "error creating fields " );
      if ( errorMessage )
        *errorMessage = QObject::tr( "Creation of fields failed" );

      delete provider;
      return QgsVectorLayerImport::ErrAttributeCreationFailed;
    }

    QgsDebugMsg( "Done creating fields" );
  }
  return QgsVectorLayerImport::NoError;
}



QgsPostgresProvider::QgsPostgresProvider( QString const & uri )
    : QgsVectorDataProvider( uri )
    , mFetching( false )
    , mIsDbPrimaryKey( false )
    , geomType( QGis::WKBUnknown )
    , mFeatureQueueSize( 200 )
    , mUseEstimatedMetadata( false )
    , mPrimaryKeyDefault( QString::null )
{
  // assume this is a valid layer until we determine otherwise
  valid = true;

  providerId = providerIds++;

  QgsDebugMsg( "URI: " + uri );

  mUri = QgsDataSourceURI( uri );

  // populate members from the uri structure
  mSchemaName = mUri.schema();
  mTableName = mUri.table();
  geometryColumn = mUri.geometryColumn();
  sqlWhereClause = mUri.sql();
  isGeography = false;

  if ( mSchemaName.isEmpty() &&
       mTableName.startsWith( "(select", Qt::CaseInsensitive ) &&
       mTableName.endsWith( ")" ) )
  {
    isQuery = true;
    mQuery = mTableName;
    mTableName = "";
  }
  else
  {
    isQuery = false;
    if ( !mSchemaName.isEmpty() )
    {
      mQuery += quotedIdentifier( mSchemaName ) + ".";
    }
    if ( !mTableName.isEmpty() )
    {
      mQuery += quotedIdentifier( mTableName );
    }
  }

  primaryKey = mUri.keyColumn();
  mUseEstimatedMetadata = mUri.useEstimatedMetadata();

  QgsDebugMsg( "Connection info is " + mUri.connectionInfo() );
  QgsDebugMsg( "Geometry column is: " + geometryColumn );
  QgsDebugMsg( "Schema is: " + mSchemaName );
  QgsDebugMsg( "Table name is: " + mTableName );
  QgsDebugMsg( "Query is: " + mQuery );
  QgsDebugMsg( "Where clause is: " + sqlWhereClause );

  connectionRW = NULL;
  connectionRO = NULL;

  // no table/query passed, the provider could be used to get tables
  if ( mQuery.isEmpty() )
  {
      return;
  }

  connectionRO = Conn::connectDb( mUri.connectionInfo(), true );
  if ( connectionRO == NULL )
  {
    valid = false;
    return;
  }

  if ( !hasSufficientPermsAndCapabilities() ) // check permissions and set capabilities
  {
    valid = false;
    disconnectDb();
    return;
  }

  if ( !getGeometryDetails() ) // gets srid and geometry type
  {
    // the table is not a geometry table
    featuresCounted = 0;
    valid = false;

    QgsDebugMsg( "Invalid Postgres layer" );
    disconnectDb();
    return;
  }

  deduceEndian();
  layerExtent.setMinimal();
  featuresCounted = -1;

  // set the primary key
  getPrimaryKey();

  // load the field list
  if ( !loadFields() )
  {
    valid = false;
    disconnectDb();
    return;
  }

  // Set the postgresql message level so that we don't get the
  // 'there is no transaction in progress' warning.
#ifndef QGISDEBUG
  connectionRO->PQexecNR( "set client_min_messages to error" );
#endif

  // Kick off the long running threads

  //fill type names into sets
  mNativeTypes
  // integer types
  << QgsVectorDataProvider::NativeType( tr( "Whole number (smallint - 16bit)" ), "int2", QVariant::Int )
  << QgsVectorDataProvider::NativeType( tr( "Whole number (integer - 32bit)" ), "int4", QVariant::Int )
  << QgsVectorDataProvider::NativeType( tr( "Whole number (integer - 64bit)" ), "int8", QVariant::LongLong )
  << QgsVectorDataProvider::NativeType( tr( "Decimal number (numeric)" ), "numeric", QVariant::Double, 1, 20, 0, 20 )
  << QgsVectorDataProvider::NativeType( tr( "Decimal number (decimal)" ), "decimal", QVariant::Double, 1, 20, 0, 20 )

  // floating point
  << QgsVectorDataProvider::NativeType( tr( "Decimal number (real)" ), "real", QVariant::Double )
  << QgsVectorDataProvider::NativeType( tr( "Decimal number (double)" ), "double precision", QVariant::Double )

  // string types
  << QgsVectorDataProvider::NativeType( tr( "Text, fixed length (char)" ), "char", QVariant::String, 1, 255 )
  << QgsVectorDataProvider::NativeType( tr( "Text, limited variable length (varchar)" ), "varchar", QVariant::String, 1, 255 )
  << QgsVectorDataProvider::NativeType( tr( "Text, unlimited length (text)" ), "text", QVariant::String )
  ;

  if ( primaryKey.isEmpty() )
  {
    valid = false;
  }
  else
  {
    mUri.setKeyColumn( primaryKey );
    setDataSourceUri( mUri.uri() );
  }

  // Close the database connection if the layer isn't going to be loaded.
  if ( !valid )
    disconnectDb();
}

QgsPostgresProvider::~QgsPostgresProvider()
{
  disconnectDb();

  QgsDebugMsg( "deconstructing." );

  //pLog.flush();
}

QgsPostgresProvider::Conn *QgsPostgresProvider::Conn::connectDb( const QString &conninfo, bool readonly )
{
  QMap<QString, QgsPostgresProvider::Conn *> &connections =
    readonly ? QgsPostgresProvider::Conn::connectionsRO : QgsPostgresProvider::Conn::connectionsRW;

  if ( connections.contains( conninfo ) )
  {
    QgsDebugMsg( QString( "Using cached connection for %1" ).arg( conninfo ) );
    connections[conninfo]->ref++;
    return connections[conninfo];
  }

  QgsDebugMsg( QString( "New postgres connection for " ) + conninfo );

  PGconn *pd = PQconnectdb( conninfo.toLocal8Bit() );  // use what is set based on locale; after connecting, use Utf8
  // check the connection status
  if ( PQstatus( pd ) != CONNECTION_OK )
  {
    QgsDataSourceURI uri( conninfo );
    QString username = uri.username();
    QString password = uri.password();

    while ( PQstatus( pd ) != CONNECTION_OK )
    {
      bool ok = QgsCredentials::instance()->get( conninfo, username, password, QString::fromUtf8( PQerrorMessage( pd ) ) );
      if ( !ok )
        break;

      ::PQfinish( pd );

      if ( !username.isEmpty() )
        uri.setUsername( username );

      if ( !password.isEmpty() )
        uri.setPassword( password );

      QgsDebugMsg( "Connecting to " + uri.connectionInfo() );
      pd = PQconnectdb( uri.connectionInfo().toLocal8Bit() );
    }

    if ( PQstatus( pd ) == CONNECTION_OK )
      QgsCredentials::instance()->put( conninfo, username, password );
  }

  if ( PQstatus( pd ) != CONNECTION_OK )
  {
    ::PQfinish( pd );
    QgsDebugMsg( "Connection to database failed" );
    return NULL;
  }

  //set client encoding to unicode because QString uses UTF-8 anyway
  QgsDebugMsg( "setting client encoding to UNICODE" );

  int errcode = PQsetClientEncoding( pd, QString( "UNICODE" ).toLocal8Bit() );

  if ( errcode == 0 )
  {
    QgsDebugMsg( "encoding successfully set" );
  }
  else if ( errcode == -1 )
  {
    QgsDebugMsg( "error in setting encoding" );
  }
  else
  {
    QgsDebugMsg( "undefined return value from encoding setting" );
  }

  QgsDebugMsg( "Connection to the database was successful" );

  Conn *conn = new Conn( pd );

  /* Check to see if we have working PostGIS support */
  if ( conn->postgisVersion().isNull() )
  {
    showMessageBox( tr( "No PostGIS Support!" ),
                    tr( "Your database has no working PostGIS support.\n" ) );
    conn->PQfinish();
    delete conn;
    return NULL;
  }

  connections.insert( conninfo, conn );

  if ( !conn->PQexecNR( "SET application_name='Quantum GIS'" ) )
  {
    conn->PQexecNR( "ROLLBACK" );
  }

  /* Check to see if we have GEOS support and if not, warn the user about
     the problems they will see :) */
  QgsDebugMsg( "Checking for GEOS support" );

  if ( !conn->hasGEOS() )
  {
    showMessageBox( tr( "No GEOS Support!" ),
                    tr( "Your PostGIS installation has no GEOS support.\n"
                        "Feature selection and identification will not "
                        "work properly.\nPlease install PostGIS with "
                        "GEOS support (http://geos.refractions.net)" ) );
  }



  return conn;
}

void QgsPostgresProvider::disconnectDb()
{
  if ( mFetching )
  {
    connectionRO->closeCursor( QString( "qgisf%1" ).arg( providerId ) );
    mFetching = false;
  }

  if ( connectionRO )
  {
    Conn::disconnectRO( connectionRO );
  }

  if ( connectionRW )
  {
    Conn::disconnectRW( connectionRW );
  }
}

void QgsPostgresProvider::Conn::disconnectRW( Conn *&connection )
{
  disconnect( connectionsRW, connection );
}

void QgsPostgresProvider::Conn::disconnectRO( Conn *&connection )
{
  disconnect( connectionsRO, connection );
}

void QgsPostgresProvider::Conn::disconnect( QMap<QString, Conn *>& connections, Conn *&conn )
{
  QMap<QString, Conn *>::iterator i;
  for ( i = connections.begin(); i != connections.end() && i.value() != conn; i++ )
    ;

  assert( i.value() == conn );
  assert( i.value()->ref > 0 );

  if ( --i.value()->ref == 0 )
  {
    i.value()->PQfinish();
    delete i.value();
    connections.remove( i.key() );
  }

  conn = NULL;
}

QStringList QgsPostgresProvider::pkCandidates( QString schemaName, QString viewName )
{
  QStringList cols;
  cols << QString::null;

  QString sql = QString( "select attname from pg_attribute join pg_type on atttypid=pg_type.oid WHERE pg_type.typname IN ('int4','oid') AND attrelid=regclass('\"%1\".\"%2\"')" ).arg( schemaName ).arg( viewName );
  QgsDebugMsg( sql );
  PGresult *colRes = connectionRO->PQexec( sql );

  if ( PQresultStatus( colRes ) == PGRES_TUPLES_OK )
  {
    for ( int i = 0; i < PQntuples( colRes ); i++ )
    {
      QgsDebugMsg( PQgetvalue( colRes, i, 0 ) );
      cols << QString::fromUtf8( PQgetvalue( colRes, i, 0 ) );
    }
  }
  else
  {
    QgsDebugMsg( QString( "SQL:%1\nresult:%2\nerror:%3\n" ).arg( sql ).arg( PQresultStatus( colRes ) ).arg( PQresultErrorMessage( colRes ) ) );
  }

  PQclear( colRes );

  return cols;
}

bool QgsPostgresProvider::getTableInfo( bool searchGeometryColumnsOnly, bool searchPublicOnly, bool allowGeometrylessTables )
{
  int nColumns = 0;
  int nGTables = 0;

  PGresult *result = 0;
  QgsPostgresLayerProperty layerProperty;

  QgsDebugMsg( "Entering." );

  for ( int i = 0; i < 2; i++ )
  {
    QString gtableName, columnName;

    if ( i == 0 )
    {
      gtableName = "geometry_columns";
      columnName = "f_geometry_column";
    }
    else if ( i == 1 )
    {
      gtableName = "geography_columns";
      columnName = "f_geography_column";
    }

    // The following query returns only tables that exist and the user has SELECT privilege on.
    // Can't use regclass here because table must exist, else error occurs.
    QString sql = QString( "select "
                           "f_table_name,"
                           "f_table_schema,"
                           "%2,"
                           "upper(type),"
                           "pg_class.relkind"
                           " from "
                           "%1,"
                           "pg_class,"
                           "pg_namespace"
                           " where "
                           "relname=f_table_name"
                           " and f_table_schema=nspname"
                           " and pg_namespace.oid=pg_class.relnamespace"
                           " and has_schema_privilege(pg_namespace.nspname,'usage')"
                           " and has_table_privilege('\"'||pg_namespace.nspname||'\".\"'||pg_class.relname||'\"','select')" // user has select privilege
                           " order by "
                           "f_table_schema,f_table_name,%2" ).arg( gtableName ).arg( columnName );

    QgsDebugMsg( "sql: " + sql );

    result = connectionRO->PQexec( sql );
    if ( result )
    {
      if ( PQresultStatus( result ) != PGRES_TUPLES_OK )
      {
        connectionRO->PQexecNR( "COMMIT" );
      }
      else
      {
        nGTables++;

        if ( PQntuples( result ) > 0 )
        {

          for ( int idx = 0; idx < PQntuples( result ); idx++ )
          {
            QString tableName = QString::fromUtf8( PQgetvalue( result, idx, 0 ) );
            QString schemaName = QString::fromUtf8( PQgetvalue( result, idx, 1 ) );
            QString column = QString::fromUtf8( PQgetvalue( result, idx, 2 ) );
            QString type = QString::fromUtf8( PQgetvalue( result, idx, 3 ) );
            QString relkind = QString::fromUtf8( PQgetvalue( result, idx, 4 ) );

            QgsDebugMsg( QString( "%1 %2.%3.%4: %5 %6" )
                         .arg( gtableName )
                         .arg( schemaName ).arg( tableName ).arg( column )
                         .arg( type )
                         .arg( relkind ) );

            layerProperty.type = type;
            layerProperty.schemaName = schemaName;
            layerProperty.tableName = tableName;
            layerProperty.geometryColName = column;
            layerProperty.pkCols = relkind == "v" ? pkCandidates( schemaName, tableName ) : QStringList();
            layerProperty.sql = "";

            layersSupported.push_back( layerProperty );
            nColumns++;
          }
        }
      }
    }

    PQclear( result );
    result = 0;
  }

  if ( nColumns == 0 )
  {
    showMessageBox( tr( "Accessible tables could not be determined" ),
                    tr( "Database connection was successful, but the accessible tables could not be determined." ) );
    nColumns = -1;
  }

  //search for geometry columns in tables that are not in the geometry_columns metatable
  if ( !searchGeometryColumnsOnly )
  {
    // Now have a look for geometry columns that aren't in the
    // geometry_columns table. This code is specific to postgresql,
    // but an equivalent query should be possible in other
    // databases.
    QString sql = "select "
                  "pg_class.relname"
                  ",pg_namespace.nspname"
                  ",pg_attribute.attname"
                  ",pg_class.relkind"
                  " from "
                  "pg_attribute"
                  ",pg_class"
                  ",pg_namespace"
                  " where "
                  "pg_namespace.oid=pg_class.relnamespace"
                  " and pg_attribute.attrelid = pg_class.oid"
                  " and ("
                  " exists (select * from pg_type WHERE pg_type.oid=pg_attribute.atttypid AND pg_type.typname IN ('geometry','geography'))"
                  " or pg_attribute.atttypid IN (select oid FROM pg_type a WHERE EXISTS (SELECT * FROM pg_type b WHERE a.typbasetype=b.oid AND b.typname IN ('geometry','geography')))"
                  ")"
                  " and has_schema_privilege( pg_namespace.nspname, 'usage' )"
                  " and has_table_privilege( '\"' || pg_namespace.nspname || '\".\"' || pg_class.relname || '\"', 'select' )";

    // user has select privilege
    if ( searchPublicOnly )
      sql += " and pg_namespace.nspname = 'public'";

    if ( nColumns > 0 )
    {
      sql += " and not exists (select * from geometry_columns WHERE pg_namespace.nspname=f_table_schema AND pg_class.relname=f_table_name)";

      if ( nGTables > 1 )
      {
        sql += " and not exists (select * from geography_columns WHERE pg_namespace.nspname=f_table_schema AND pg_class.relname=f_table_name)";
      }
    }
    else
    {
      nColumns = 0;
    }

    sql += " and pg_class.relkind in( 'v', 'r' )"; // only from views and relations (tables)

    QgsDebugMsg( "sql: " + sql );

    result = connectionRO->PQexec( sql );

    if ( PQresultStatus( result ) != PGRES_TUPLES_OK )
    {
      showMessageBox( tr( "Accessible tables could not be determined" ),
                      tr( "Database connection was successful, but the accessible tables could not be determined.\n\n"
                          "The error message from the database was:\n%1\n" )
                      .arg( QString::fromUtf8( PQresultErrorMessage( result ) ) ) );
      if ( nColumns == 0 )
        nColumns = -1;
    }
    else if ( PQntuples( result ) > 0 )
    {
      for ( int i = 0; i < PQntuples( result ); i++ )
      {
        // Have the column name, schema name and the table name. The concept of a
        // catalog doesn't exist in postgresql so we ignore that, but we
        // do need to get the geometry type.

        // Make the assumption that the geometry type for the first
        // row is the same as for all other rows.

        QString table  = QString::fromUtf8( PQgetvalue( result, i, 0 ) ); // relname
        QString schema = QString::fromUtf8( PQgetvalue( result, i, 1 ) ); // nspname
        QString column = QString::fromUtf8( PQgetvalue( result, i, 2 ) ); // attname
        QString relkind = QString::fromUtf8( PQgetvalue( result, i, 3 ) ); // relation kind

        QgsDebugMsg( QString( "%1.%2.%3: %4" ).arg( schema ).arg( table ).arg( column ).arg( relkind ) );

        layerProperty.type = QString::null;
        layerProperty.schemaName = schema;
        layerProperty.tableName = table;
        layerProperty.geometryColName = column;
        layerProperty.pkCols = relkind == "v" ? pkCandidates( schema, table ) : QStringList();
        layerProperty.sql = "";

        layersSupported.push_back( layerProperty );
        nColumns++;
      }
    }

    PQclear( result );
    result = 0;
  }

  if ( allowGeometrylessTables )
  {
    QString sql = "select "
                  "pg_class.relname"
                  ",pg_namespace.nspname"
                  ",pg_class.relkind"
                  " from "
                  " pg_class"
                  ",pg_namespace"
                  " where "
                  "pg_namespace.oid=pg_class.relnamespace"
                  " and has_schema_privilege( pg_namespace.nspname, 'usage' )"
                  " and has_table_privilege( '\"' || pg_namespace.nspname || '\".\"' || pg_class.relname || '\"', 'select' )"
                  " and pg_class.relkind in( 'v', 'r' )";

    // user has select privilege
    if ( searchPublicOnly )
      sql += " and pg_namespace.nspname = 'public'";

    QgsDebugMsg( "sql: " + sql );

    result = connectionRO->PQexec( sql );

    if ( PQresultStatus( result ) != PGRES_TUPLES_OK )
    {
      showMessageBox( tr( "Accessible tables could not be determined" ),
                      tr( "Database connection was successful, but the accessible tables could not be determined.\n\n"
                          "The error message from the database was:\n%1\n" )
                      .arg( QString::fromUtf8( PQresultErrorMessage( result ) ) ) );
      if ( nColumns == 0 )
        nColumns = -1;
    }
    else if ( PQntuples( result ) > 0 )
    {
      for ( int i = 0; i < PQntuples( result ); i++ )
      {
        QString table  = QString::fromUtf8( PQgetvalue( result, i, 0 ) ); // relname
        QString schema = QString::fromUtf8( PQgetvalue( result, i, 1 ) ); // nspname
        QString relkind = QString::fromUtf8( PQgetvalue( result, i, 2 ) ); // relation kind

        QgsDebugMsg( QString( "%1.%2: %3" ).arg( schema ).arg( table ).arg( relkind ) );

        layerProperty.type = QString::null;
        layerProperty.schemaName = schema;
        layerProperty.tableName = table;
        layerProperty.geometryColName = QString::null;
        layerProperty.pkCols = relkind == "v" ? pkCandidates( schema, table ) : QStringList();
        layerProperty.sql = "";

        layersSupported.push_back( layerProperty );
        nColumns++;
      }
    }

    PQclear( result );
    result = 0;
  }

  if ( nColumns == 0 )
  {
    showMessageBox( tr( "No accessible tables found" ),
                    tr( "Database connection was successful, but no accessible tables were found.\n\n"
                        "Please verify that you have SELECT privilege on a table carrying PostGIS\n"
                        "geometry." ) );
  }

  return nColumns > 0;
}

bool QgsPostgresProvider::supportedLayers( QVector<QgsPostgresLayerProperty> &layers,
                                           bool searchGeometryColumnsOnly,
                                           bool searchPublicOnly,
                                           bool allowGeometrylessTables )
{
  QgsDebugMsg( "Entering." );

  // Open the connection
  if ( connectionRO == NULL )
  {
    connectionRO = Conn::connectDb( mUri.connectionInfo(), true );
    if ( connectionRO == NULL )
    {
        return false;
    }
  }
  QgsDebugMsg( "before getTableInfo." );

  // Get the list of supported tables
  if ( !getTableInfo( searchGeometryColumnsOnly, searchPublicOnly, allowGeometrylessTables ) )
  {
    QgsDebugMsg( "Unable to get list of spatially enabled tables from the database" );
    return false;
  }

  layers = layersSupported;

  QgsDebugMsg( "Exiting." );

  return true;
}


QString QgsPostgresProvider::storageType() const
{
  return "PostgreSQL database with PostGIS extension";
}

QString QgsPostgresProvider::fieldExpression( const QgsField &fld ) const
{
  const QString &type = fld.typeName();
  if ( type == "money" )
  {
    return QString( "cash_out(%1)" ).arg( quotedIdentifier( fld.name() ) );
  }
  else if ( type.startsWith( "_" ) )
  {
    return QString( "array_out(%1)" ).arg( quotedIdentifier( fld.name() ) );
  }
  else if ( type == "bool" )
  {
    return QString( "boolout(%1)" ).arg( quotedIdentifier( fld.name() ) );
  }
  else if ( type == "geometry" )
  {
    return QString( "%1(%2)" )
           .arg( connectionRO->majorVersion() < 2 ? "asewkt" : "st_asewkt" )
           .arg( quotedIdentifier( fld.name() ) );
  }
  else if ( type == "geography" )
  {
    return QString( "st_astext(%1)" ).arg( quotedIdentifier( fld.name() ) );
  }
  else
  {
    return quotedIdentifier( fld.name() ) + "::text";
  }
}

bool QgsPostgresProvider::declareCursor(
  const QString &cursorName,
  const QgsAttributeList &fetchAttributes,
  bool fetchGeometry,
  QString whereClause )
{
  if ( fetchGeometry && geometryColumn.isNull() )
  {
    return false;
  }

  try
  {
    QString query = QString( "select %1" ).arg( quotedIdentifier( primaryKey ) );

    if ( fetchGeometry )
    {
      if ( isGeography )
      {
        query += QString( ",st_asbinary(%1)" )
                 .arg( quotedIdentifier( geometryColumn ) );
      }
      else
      {
        query += QString( ",%1(%2,'%3')" )
                 .arg( connectionRO->majorVersion() < 2 ? "asbinary" : "st_asbinary" )
                 .arg( quotedIdentifier( geometryColumn ) )
                 .arg( endianString() );
      }
    }

    for ( QgsAttributeList::const_iterator it = fetchAttributes.constBegin(); it != fetchAttributes.constEnd(); ++it )
    {
      const QgsField &fld = field( *it );

      if ( fld.name() == primaryKey )
        continue;

      query += "," + fieldExpression( fld );
    }

    query += " from " + mQuery;

    if ( !whereClause.isEmpty() )
      query += QString( " where %1" ).arg( whereClause );

    if ( !connectionRO->openCursor( cursorName, query ) )
    {
      // reloading the fields might help next time around
      rewind();
      return false;
    }
  }
  catch ( PGFieldNotFound )
  {
    return false;
  }

  return true;
}

qint64 QgsPostgresProvider::getBinaryInt( PGresult *queryResult, int row, int col )
{
  qint64 oid;
  char *p = PQgetvalue( queryResult, row, col );
  size_t s = PQgetlength( queryResult, row, col );

  QString buf = "";
  for ( size_t i = 0; i < s; i++ )
  {
    buf += QString( "%1 " ).arg( *( unsigned char * )( p + i ), 0, 16, QLatin1Char( ' ' ) );
  }

  QgsDebugMsgLevel( QString( "int in hex:%1" ).arg( buf ), 3 );

  switch ( s )
  {
    case 2:
      oid = *( qint16 * )p;
      if ( swapEndian )
        oid = ntohs( oid );
      break;

    case 6:
    {
      qint64 block  = *( qint32 * ) p;
      qint64 offset = *( qint16 * )( p + sizeof( qint32 ) );

      if ( swapEndian )
      {
        block = ntohl( block );
        offset = ntohs( offset );
      }

      oid = ( block << 16 ) + offset;
    }
    break;

    case 8:
    {
      qint32 oid0 = *( qint32 * ) p;
      qint32 oid1 = *( qint32 * )( p + sizeof( qint32 ) );

      if ( swapEndian )
      {
        QgsDebugMsg( QString( "swap oid0:%1 oid1:%2" ).arg( oid0 ).arg( oid1 ) );
        oid0 = ntohl( oid0 );
        oid1 = ntohl( oid1 );
      }

      QgsDebugMsg( QString( "oid0:%1 oid1:%2" ).arg( oid0 ).arg( oid1 ) );
      oid   = oid0;
      QgsDebugMsg( QString( "oid:%1" ).arg( oid ) );
      oid <<= 32;
      QgsDebugMsg( QString( "oid:%1" ).arg( oid ) );
      oid  |= oid1;
      QgsDebugMsg( QString( "oid:%1" ).arg( oid ) );
    }
    break;

    default:
      QgsDebugMsg( QString( "unexpected size %d" ).arg( s ) );

    case 4:
      oid = *( qint32 * )p;
      if ( swapEndian )
        oid = ntohl( oid );
      break;
  }

  return oid;
}

bool QgsPostgresProvider::getFeature( PGresult *queryResult, int row, bool fetchGeometry,
                                      QgsFeature &feature,
                                      const QgsAttributeList &fetchAttributes )
{
  try
  {
    QgsFeatureId oid = getBinaryInt( queryResult, row, 0 );
    QgsDebugMsgLevel( QString( "oid=%1" ).arg( oid ), 3 );

    feature.setFeatureId( oid );
    feature.clearAttributeMap();

    int col;  // first attribute column after geometry

    if ( fetchGeometry )
    {
      int returnedLength = PQgetlength( queryResult, row, 1 );
      if ( returnedLength > 0 )
      {
        unsigned char *featureGeom = new unsigned char[returnedLength + 1];
        memset( featureGeom, '\0', returnedLength + 1 );
        memcpy( featureGeom, PQgetvalue( queryResult, row, 1 ), returnedLength );
        feature.setGeometryAndOwnership( featureGeom, returnedLength + 1 );
      }
      else
      {
        feature.setGeometryAndOwnership( 0, 0 );
        QgsDebugMsg( "Couldn't get the feature geometry in binary form" );
      }

      col = 2;
    }
    else
    {
      col = 1;
    }

    // iterate attributes
    for ( QgsAttributeList::const_iterator it = fetchAttributes.constBegin(); it != fetchAttributes.constEnd(); it++ )
    {
      const QgsField &fld = field( *it );

      if ( fld.name() == primaryKey )
      {
        // primary key was already processed
        feature.addAttribute( *it, convertValue( fld.type(), FID_TO_STRING( oid ) ) );
        continue;
      }

      if ( !PQgetisnull( queryResult, row, col ) )
      {
        feature.addAttribute( *it, convertValue( fld.type(), QString::fromUtf8( PQgetvalue( queryResult, row, col ) ) ) );
      }
      else
      {
        feature.addAttribute( *it, QVariant( QString::null ) );
      }

      col++;
    }

    return true;
  }
  catch ( PGFieldNotFound )
  {
    return false;
  }
}

void QgsPostgresProvider::select( QgsAttributeList fetchAttributes, QgsRectangle rect, bool fetchGeometry, bool useIntersect )
{
  QString cursorName = QString( "qgisf%1" ).arg( providerId );

  if ( mFetching )
  {
    connectionRO->closeCursor( cursorName );
    mFetching = false;

    while ( !mFeatureQueue.empty() )
    {
      mFeatureQueue.pop();
    }
  }

  QString whereClause;

  if ( !rect.isEmpty() && !geometryColumn.isNull() )
  {
    if ( isGeography )
    {
      rect = QgsRectangle( -180.0, -90.0, 180.0, 90.0 ).intersect( &rect );
      if ( !rect.isFinite() )
        whereClause = "false";
    }

    if ( whereClause.isEmpty() )
    {
      if ( useIntersect )
      {
        // Contributed by #qgis irc "creeping"
        // This version actually invokes PostGIS's use of spatial indexes
        whereClause = QString( "%1 && %2('BOX3D(%3)'::box3d,%4) and %5(%1,%2('BOX3D(%3)'::box3d,%4))" )
                      .arg( quotedIdentifier( geometryColumn ) )
                      .arg( connectionRO->majorVersion() < 2 ? "setsrid" : "st_setsrid" )
                      .arg( rect.asWktCoordinates() )
                      .arg( srid )
                      .arg( connectionRO->majorVersion() < 2 ? "intersects" : "st_intersects" );
      }
      else
      {
        whereClause = QString( "%1 && %2('BOX3D(%3)'::box3d,%4)" )
                      .arg( quotedIdentifier( geometryColumn ) )
                      .arg( connectionRO->majorVersion() < 2 ? "setsrid" : "st_setsrid" )
                      .arg( rect.asWktCoordinates() )
                      .arg( srid );
      }
    }
  }

  if ( !sqlWhereClause.isEmpty() )
  {
    if ( !whereClause.isEmpty() )
      whereClause += " and ";

    whereClause += "(" + sqlWhereClause + ")";
  }

  mFetchGeom = fetchGeometry;
  mAttributesToFetch = fetchAttributes;
  if ( !declareCursor( cursorName, fetchAttributes, fetchGeometry, whereClause ) )
    return;

  mFetching = true;
  mFetched = 0;
}

bool QgsPostgresProvider::nextFeature( QgsFeature& feature )
{
  feature.setValid( false );
  if ( !valid )
  {
    QgsDebugMsg( "Read attempt on an invalid postgresql data source" );
    return false;
  }

  if ( !mFetching )
  {
    QgsDebugMsg( "nextFeature() without select()" );
    return false;
  }

  QString cursorName = QString( "qgisf%1" ).arg( providerId );

  if ( mFeatureQueue.empty() )
  {
    QString fetch = QString( "fetch forward %1 from %2" ).arg( mFeatureQueueSize ).arg( cursorName );
    if ( connectionRO->PQsendQuery( fetch ) == 0 ) // fetch features asynchronously
    {
      QgsLogger::warning( "PQsendQuery failed" );
    }

    Result queryResult;
    while (( queryResult = connectionRO->PQgetResult() ) )
    {
      int rows = PQntuples( queryResult );
      if ( rows == 0 )
        continue;

      for ( int row = 0; row < rows; row++ )
      {
        mFeatureQueue.push( QgsFeature() );
        getFeature( queryResult, row, mFetchGeom, mFeatureQueue.back(), mAttributesToFetch );
      } // for each row in queue
    }
  }

  if ( mFeatureQueue.empty() )
  {
    QgsDebugMsg( QString( "finished after %1 features" ).arg( mFetched ) );
    connectionRO->closeCursor( cursorName );
    mFetching = false;
    if ( featuresCounted < mFetched )
    {
      QgsDebugMsg( QString( "feature count adjusted from %1 to %2" ).arg( featuresCounted ).arg( mFetched ) );
      featuresCounted = mFetched;
    }
    return false;
  }

  // Now return the next feature from the queue
  if ( mFetchGeom )
  {
    QgsGeometry* featureGeom = mFeatureQueue.front().geometryAndOwnership();
    feature.setGeometry( featureGeom );
  }
  else
  {
    feature.setGeometryAndOwnership( 0, 0 );
  }
  feature.setFeatureId( mFeatureQueue.front().id() );
  feature.setAttributeMap( mFeatureQueue.front().attributeMap() );

  mFeatureQueue.pop();
  mFetched++;

  feature.setValid( true );
  return true;
}

QString QgsPostgresProvider::whereClause( QgsFeatureId featureId ) const
{
  QString whereClause;

  if ( primaryKeyType != "tid" )
  {
    whereClause = QString( "%1=%2" ).arg( quotedIdentifier( primaryKey ) ).arg( featureId );
  }
  else
  {
    whereClause = QString( "%1='(%2,%3)'" )
                  .arg( quotedIdentifier( primaryKey ) )
                  .arg( FID_TO_NUMBER( featureId ) >> 16 )
                  .arg( FID_TO_NUMBER( featureId ) & 0xffff );
  }

  if ( !sqlWhereClause.isEmpty() )
  {
    if ( !whereClause.isEmpty() )
      whereClause += " and ";

    whereClause += "(" + sqlWhereClause + ")";
  }

  return whereClause;
}

bool QgsPostgresProvider::featureAtId( QgsFeatureId featureId, QgsFeature& feature, bool fetchGeometry, QgsAttributeList fetchAttributes )
{
  feature.setValid( false );

#if 0
  if ( mFeatureMap.contains( featureId ) )
  {
    QgsFeature * fpointer = &feature;
    *fpointer = mFeatureMap.value( featureId );
    QgsDebugMsg( QString( "retrieve feature %1 from cache" ).arg( featureId ) );

    mPriorityIds.removeAll( featureId );
    mPriorityIds.prepend( featureId );
    return true;
  }
#endif

  QString cursorName = QString( "qgisfid%1" ).arg( providerId );

  if ( !declareCursor( cursorName, fetchAttributes, fetchGeometry, whereClause( featureId ) ) )
    return false;

  Result queryResult = connectionRO->PQexec( QString( "fetch forward 1 from %1" ).arg( cursorName ) );
  if ( queryResult == 0 )
    return false;

  int rows = PQntuples( queryResult );
  if ( rows == 0 )
  {
    QgsDebugMsg( QString( "feature %1 not found" ).arg( featureId ) );
    connectionRO->closeCursor( cursorName );
    return false;
  }
  else if ( rows != 1 )
  {
    QgsDebugMsg( QString( "found %1 features instead of just one." ).arg( rows ) );
  }

  bool gotit = getFeature( queryResult, 0, fetchGeometry, feature, fetchAttributes );

  connectionRO->closeCursor( cursorName );

  feature.setValid( gotit );

#if 0
  if ( gotit )
  {
    mFeatureMap.insert( featureId, feature );
    mPriorityIds.prepend( featureId );
    if ( mPriorityIds.count() == 20 )
    {
      mFeatureMap.remove( mPriorityIds.takeLast() );
    }
  }
#endif

  return gotit;
}


QgsDataSourceURI& QgsPostgresProvider::getURI()
{
  return mUri;
}

void QgsPostgresProvider::setExtent( QgsRectangle& newExtent )
{
  layerExtent.setXMaximum( newExtent.xMaximum() );
  layerExtent.setXMinimum( newExtent.xMinimum() );
  layerExtent.setYMaximum( newExtent.yMaximum() );
  layerExtent.setYMinimum( newExtent.yMinimum() );
}

/**
 * Return the feature type
 */
QGis::WkbType QgsPostgresProvider::geometryType() const
{
  return geomType;
}

const QgsField &QgsPostgresProvider::field( int index ) const
{
  QgsFieldMap::const_iterator it = attributeFields.find( index );

  if ( it == attributeFields.constEnd() )
  {
    QgsLogger::warning( "Field " + QString::number( index ) + " not found." );
    throw PGFieldNotFound();
  }

  return it.value();
}

/**
 * Return the number of fields
 */
uint QgsPostgresProvider::fieldCount() const
{
  return attributeFields.size();
}

const QgsFieldMap & QgsPostgresProvider::fields() const
{
  return attributeFields;
}

QString QgsPostgresProvider::dataComment() const
{
  return mDataComment;
}

void QgsPostgresProvider::rewind()
{
  if ( mFetching )
  {
    //move cursor to first record
    connectionRO->PQexecNR( QString( "move 0 in qgisf%1" ).arg( providerId ) );
  }
  mFeatureQueue.empty();
  loadFields();
}

/** @todo XXX Perhaps this should be promoted to QgsDataProvider? */
QString QgsPostgresProvider::endianString()
{
  switch ( QgsApplication::endian() )
  {
    case QgsApplication::NDR:
      return QString( "NDR" );
      break;
    case QgsApplication::XDR:
      return QString( "XDR" );
      break;
    default :
      return QString( "Unknown" );
  }
}

bool QgsPostgresProvider::loadFields()
{
  if ( !isQuery )
  {
    QgsDebugMsg( "Loading fields for table " + mTableName );

    // Get the relation oid for use in later queries
    QString sql = QString( "SELECT regclass(%1)::oid" ).arg( quotedValue( mQuery ) );
    Result tresult = connectionRO->PQexec( sql );
    QString tableoid = QString::fromUtf8( PQgetvalue( tresult, 0, 0 ) );

    // Get the table description
    sql = QString( "SELECT description FROM pg_description WHERE objoid=%1 AND objsubid=0" ).arg( tableoid );
    tresult = connectionRO->PQexec( sql );
    if ( PQntuples( tresult ) > 0 )
      mDataComment = QString::fromUtf8( PQgetvalue( tresult, 0, 0 ) );
  }

  // Populate the field vector for this layer. The field vector contains
  // field name, type, length, and precision (if numeric)
  QString sql = QString( "select * from %1 limit 0" ).arg( mQuery );

  Result result = connectionRO->PQexec( sql );

  QSet<QString> fields;

  // The queries inside this loop could possibly be combined into one
  // single query - this would make the code run faster.
  attributeFields.clear();
  for ( int i = 0; i < PQnfields( result ); i++ )
  {
    QString fieldName = QString::fromUtf8( PQfname( result, i ) );
    if ( fieldName == geometryColumn )
      continue;

    int fldtyp = PQftype( result, i );
    QString typOid = QString().setNum( fldtyp );
    int fieldPrec = -1;
    QString fieldComment( "" );
    int tableoid = PQftable( result, i );

    sql = QString( "SELECT typname,typtype,typelem,typlen FROM pg_type WHERE oid=%1" ).arg( typOid );
    // just oid; needs more work to support array type
    //      "oid = (SELECT Distinct typelem FROM pg_type WHERE "  //needs DISTINCT to guard against 2 or more rows on int2
    //      "typelem = " + typOid + " AND typlen = -1)";

    Result oidResult = connectionRO->PQexec( sql );
    QString fieldTypeName = QString::fromUtf8( PQgetvalue( oidResult, 0, 0 ) );
    QString fieldTType = QString::fromUtf8( PQgetvalue( oidResult, 0, 1 ) );
    QString fieldElem = QString::fromUtf8( PQgetvalue( oidResult, 0, 2 ) );
    int fieldSize = QString::fromUtf8( PQgetvalue( oidResult, 0, 3 ) ).toInt();

    QString formattedFieldType;
    if ( tableoid > 0 )
    {
      sql = QString( "SELECT attnum,pg_catalog.format_type(atttypid,atttypmod) FROM pg_attribute WHERE attrelid=%1 AND attname=%2" )
            .arg( tableoid ).arg( quotedValue( fieldName ) );

      Result tresult = connectionRO->PQexec( sql );
      QString attnum = QString::fromUtf8( PQgetvalue( tresult, 0, 0 ) );
      formattedFieldType = QString::fromUtf8( PQgetvalue( tresult, 0, 1 ) );

      sql = QString( "SELECT description FROM pg_description WHERE objoid=%1 AND objsubid=%2" )
            .arg( tableoid ).arg( attnum );

      tresult = connectionRO->PQexec( sql );
      if ( PQntuples( tresult ) > 0 )
        fieldComment = QString::fromUtf8( PQgetvalue( tresult, 0, 0 ) );
    }

    QVariant::Type fieldType;

    if ( fieldTType == "b" )
    {
      bool isArray = fieldTypeName.startsWith( "_" );

      if ( isArray )
        fieldTypeName = fieldTypeName.mid( 1 );

      if ( fieldTypeName == "int8" )
      {
        fieldType = QVariant::LongLong;
        fieldSize = -1;
        fieldPrec = 0;
      }
      else if ( fieldTypeName.startsWith( "int" ) ||
                fieldTypeName == "serial" )
      {
        fieldType = QVariant::Int;
        fieldSize = -1;
        fieldPrec = 0;
      }
      else if ( fieldTypeName == "real" ||
                fieldTypeName == "double precision" ||
                fieldTypeName.startsWith( "float" ) )
      {
        fieldType = QVariant::Double;
        fieldSize = -1;
        fieldPrec = -1;
      }
      else if ( fieldTypeName == "numeric" )
      {
        fieldType = QVariant::Double;

        QRegExp re( "numeric\\((\\d+),(\\d+)\\)" );
        if ( re.exactMatch( formattedFieldType ) )
        {
          fieldSize = re.cap( 1 ).toInt();
          fieldPrec = re.cap( 2 ).toInt();
        }
        else
        {
          QgsDebugMsg( QString( "unexpected formatted field type '%1' for field %2" )
                       .arg( formattedFieldType )
                       .arg( fieldName ) );
          fieldSize = -1;
          fieldPrec = -1;
        }
      }
      else if ( fieldTypeName == "text" ||
                fieldTypeName == "bpchar" ||
                fieldTypeName == "varchar" ||
                fieldTypeName == "bool" ||
                fieldTypeName == "geometry" ||
                fieldTypeName == "money" ||
                fieldTypeName == "ltree" ||
                fieldTypeName.startsWith( "time" ) ||
                fieldTypeName.startsWith( "date" ) )
      {
        fieldType = QVariant::String;
        fieldSize = -1;
      }
      else if ( fieldTypeName == "char" )
      {
        fieldType = QVariant::String;

        QRegExp re( "char\\((\\d+)\\)" );
        if ( re.exactMatch( formattedFieldType ) )
        {
          fieldSize = re.cap( 1 ).toInt();
        }
        else
        {
          QgsDebugMsg( QString( "unexpected formatted field type '%1' for field %2" )
                       .arg( formattedFieldType )
                       .arg( fieldName ) );
          fieldSize = -1;
          fieldPrec = -1;
        }
      }
      else
      {
        QgsLogger::warning( "Field " + fieldName + " ignored, because of unsupported type " + fieldTypeName );
        continue;
      }

      if ( isArray )
      {
        fieldTypeName = "_" + fieldTypeName;
        fieldType = QVariant::String;
        fieldSize = -1;
      }
    }
    else if ( fieldTType == "e" )
    {
      // enum
      fieldType = QVariant::String;
      fieldSize = -1;
    }
    else
    {
      QgsLogger::warning( "Field " + fieldName + " ignored, because of unsupported type type " + fieldTType );
      continue;
    }

    if ( fields.contains( fieldName ) )
    {
      showMessageBox( tr( "Ambiguous field!" ),
                      tr( "Duplicate field %1 found\n" ).arg( fieldName ) );
      return false;
    }

    fields << fieldName;

    attributeFields.insert( i, QgsField( fieldName, fieldType, fieldTypeName, fieldSize, fieldPrec, fieldComment ) );
  }

  return true;
}

bool QgsPostgresProvider::hasSufficientPermsAndCapabilities()
{
  QgsDebugMsg( "Checking for permissions on the relation" );

  Result testAccess;
  if ( !isQuery )
  {
    // Check that we can read from the table (i.e., we have
    // select permission).
    QString sql = QString( "select * from %1 limit 1" ).arg( mQuery );
    Result testAccess = connectionRO->PQexec( sql );
    if ( PQresultStatus( testAccess ) != PGRES_TUPLES_OK )
    {
      showMessageBox( tr( "Unable to access relation" ),
                      tr( "Unable to access the %1 relation.\nThe error message from the database was:\n%2.\nSQL: %3" )
                      .arg( mQuery )
                      .arg( QString::fromUtf8( PQresultErrorMessage( testAccess ) ) )
                      .arg( sql ) );
      return false;
    }

    bool inRecovery = false;

    if ( connectionRO->pgVersion() >= 90000 )
    {
      testAccess = connectionRO->PQexec( "SELECT pg_is_in_recovery()" );
      if ( PQresultStatus( testAccess ) != PGRES_TUPLES_OK || QString::fromUtf8( PQgetvalue( testAccess, 0, 0 ) ) == "t" )
      {
        showMessageBox( tr( "PostgreSQL in recovery" ),
                        tr( "PostgreSQL is still in recovery after a database crash\n(or you are connected to a (read-only) slave).\nWrite accesses will be denied." ) );
        inRecovery = true;
      }
    }

    // postgres has fast access to features at id (thanks to primary key / unique index)
    // the latter flag is here just for compatibility
    enabledCapabilities = QgsVectorDataProvider::SelectAtId | QgsVectorDataProvider::SelectGeometryAtId;

    if ( !inRecovery )
    {
      if ( connectionRO->pgVersion() >= 80400 )
      {
        sql = QString( "SELECT "
                       "has_table_privilege(%1,'DELETE'),"
                       "has_any_column_privilege(%1,'UPDATE'),"
                       "%2"
                       "has_table_privilege(%1,'INSERT'),"
                       "current_schema()" )
              .arg( quotedValue( mQuery ) )
              .arg( geometryColumn.isNull()
                    ? QString( "'f'," )
                    : QString( "has_column_privilege(%1,%2,'UPDATE')," )
                    .arg( quotedValue( mQuery ) )
                    .arg( quotedValue( geometryColumn ) )
                  );
      }
      else
      {
        sql = QString( "SELECT "
                       "has_table_privilege(%1,'DELETE'),"
                       "has_table_privilege(%1,'UPDATE'),"
                       "has_table_privilege(%1,'UPDATE'),"
                       "has_table_privilege(%1,'INSERT'),"
                       "current_schema()" )
              .arg( quotedValue( mQuery ) );
      }

      testAccess = connectionRO->PQexec( sql );
      if ( PQresultStatus( testAccess ) != PGRES_TUPLES_OK )
      {
        showMessageBox( tr( "Unable to access relation" ),
                        tr( "Unable to determine table access privileges for the %1 relation.\nThe error message from the database was:\n%2.\nSQL: %3" )
                        .arg( mQuery )
                        .arg( QString::fromUtf8( PQresultErrorMessage( testAccess ) ) )
                        .arg( sql ) );
        return false;
      }


      if ( QString::fromUtf8( PQgetvalue( testAccess, 0, 0 ) ) == "t" )
      {
        // DELETE
        enabledCapabilities |= QgsVectorDataProvider::DeleteFeatures;
      }

      if ( QString::fromUtf8( PQgetvalue( testAccess, 0, 1 ) ) == "t" )
      {
        // UPDATE
        enabledCapabilities |= QgsVectorDataProvider::ChangeAttributeValues;
      }

      if ( QString::fromUtf8( PQgetvalue( testAccess, 0, 2 ) ) == "t" )
      {
        // UPDATE
        enabledCapabilities |= QgsVectorDataProvider::ChangeGeometries;
      }

      if ( QString::fromUtf8( PQgetvalue( testAccess, 0, 3 ) ) == "t" )
      {
        // INSERT
        enabledCapabilities |= QgsVectorDataProvider::AddFeatures;
      }

      mCurrentSchema = QString::fromUtf8( PQgetvalue( testAccess, 0, 4 ) );
      if ( mCurrentSchema == mSchemaName )
      {
        mUri.clearSchema();
      }

      if ( mSchemaName == "" )
        mSchemaName = mCurrentSchema;

      sql = QString( "SELECT 1 FROM pg_class,pg_namespace WHERE "
                     "pg_class.relnamespace=pg_namespace.oid AND "
                     "pg_get_userbyid(relowner)=current_user AND "
                     "relname=%1 AND nspname=%2" )
            .arg( quotedValue( mTableName ) )
            .arg( quotedValue( mSchemaName ) );
      testAccess = connectionRO->PQexec( sql );
      if ( PQresultStatus( testAccess ) == PGRES_TUPLES_OK && PQntuples( testAccess ) == 1 )
      {
        enabledCapabilities |= QgsVectorDataProvider::AddAttributes | QgsVectorDataProvider::DeleteAttributes;
      }
    }
  }
  else
  {
    // Check if the sql is a select query
    if ( !mQuery.startsWith( "(select", Qt::CaseInsensitive ) &&
         !mQuery.endsWith( ")" ) )
    {
      QgsDebugMsg( "The custom query is not a select query." );
      //TODO show a message by showMessageBox()
      return false;
    }

    // get a new alias for the subquery
    int index = 0;
    QString alias;
    QRegExp regex;
    do
    {
      alias = QString( "subQuery_%1" ).arg( QString::number( index++ ) );
      QString pattern = QString( "(\\\"?)%1\\1" ).arg( QRegExp::escape( alias ) );
      regex.setPattern( pattern );
      regex.setCaseSensitivity( Qt::CaseInsensitive );
    }
    while ( mQuery.contains( regex ) );

    // convert the custom query into a subquery
    mQuery = QString( "%1 as %2" )
             .arg( mQuery )
             .arg( quotedIdentifier( alias ) );

    QString sql = QString( "select * from %1 limit 1" ).arg( mQuery );

    testAccess = connectionRO->PQexec( sql );
    if ( PQresultStatus( testAccess ) != PGRES_TUPLES_OK )
    {
      showMessageBox( tr( "Unable execute the query" ),
                      tr( "Unable to execute the query.\nThe error message from the database was:\n%1.\nSQL: %2" )
                      .arg( QString::fromUtf8( PQresultErrorMessage( testAccess ) ) )
                      .arg( sql ) );
      return false;
    }

    enabledCapabilities = QgsVectorDataProvider::SelectAtId | QgsVectorDataProvider::SelectGeometryAtId;
  }

  return true;
}

QString QgsPostgresProvider::getPrimaryKey()
{
  // If we find a database primary key we will set this to true.  If it is a column which is serving
  // as a primary key, then this will remain false.
  mIsDbPrimaryKey = false;

  // check to see if there is an unique index on the relation, which
  // can be used as a key into the table. Primary keys are always
  // unique indices, so we catch them as well.

  QString sql;
  if ( !isQuery )
  {
    sql = QString( "select indkey from pg_index where indisunique and indrelid=regclass(%1)::oid and indpred is null" )
          .arg( quotedValue( mQuery ) );

    QgsDebugMsg( "Getting unique index using '" + sql + "'" );

    Result pk = connectionRO->PQexec( sql );

    QgsDebugMsg( "Got " + QString::number( PQntuples( pk ) ) + " rows." );

    QStringList log;

    // if we got no tuples we ain't got no unique index :)
    if ( PQntuples( pk ) == 0 )
    {
      QgsDebugMsg( "Relation has no unique index -- investigating alternatives" );

      // Two options here. If the relation is a table, see if there is
      // an oid column that can be used instead.
      // If the relation is a view try to find a suitable column to use as
      // the primary key.

      sql = QString( "SELECT relkind FROM pg_class WHERE oid=regclass(%1)::oid" )
            .arg( quotedValue( mQuery ) );
      Result tableType = connectionRO->PQexec( sql );
      QString type = QString::fromUtf8( PQgetvalue( tableType, 0, 0 ) );

      if ( type == "r" ) // the relation is a table
      {
        QgsDebugMsg( "Relation is a table. Checking to see if it has an oid column." );

        primaryKey = "";

        // If there is an oid on the table, use that instead,
        // otherwise give up
        sql = QString( "SELECT attname FROM pg_attribute WHERE attname='oid' AND attrelid=regclass(%1)" )
              .arg( quotedValue( mQuery ) );

        Result oidCheck = connectionRO->PQexec( sql );

        if ( PQntuples( oidCheck ) != 0 )
        {
          // Could warn the user here that performance will suffer if
          // oid isn't indexed (and that they may want to add a
          // primary key to the table)
          primaryKey = "oid";
          primaryKeyType = "oid";
          mIsDbPrimaryKey = true;
        }
        else
        {
          sql = QString( "SELECT attname FROM pg_attribute WHERE attname='ctid' AND attrelid=regclass(%1)" )
                .arg( quotedValue( mQuery ) );

          Result ctidCheck = connectionRO->PQexec( sql );

          if ( PQntuples( ctidCheck ) == 1 )
          {
            sql = QString( "SELECT max(substring(ctid::text from E'\\\\((\\\\d+),\\\\d+\\\\)')::integer) from %1" )
                  .arg( mQuery );

            Result ctidCheck = connectionRO->PQexec( sql );
            if ( PQntuples( ctidCheck ) == 1 )
            {
              int id = QString( PQgetvalue( ctidCheck, 0, 0 ) ).toInt();

              if ( id < 0x10000 )
              {
                // fallback to ctid
                primaryKey = "ctid";
                primaryKeyType = "tid";
                mIsDbPrimaryKey = true;
              }
            }
          }
        }

        if ( primaryKey.isEmpty() )
        {
          showMessageBox( tr( "No suitable key column in table" ),
                          tr( "The table has no column suitable for use as a key.\n\n"
                              "Quantum GIS requires that the table either has a column of type\n"
                              "integer with an unique constraint on it (which includes the\n"
                              "primary key), has a PostgreSQL oid column or has a ctid\n"
                              "column.\n" ) );
        }
        else
        {
          mPrimaryKeyDefault = defaultValue( primaryKey ).toString();
          if ( mPrimaryKeyDefault.isNull() )
          {
            mPrimaryKeyDefault = QString( "max(%1)+1 from %2.%3" )
                                 .arg( quotedIdentifier( primaryKey ) )
                                 .arg( quotedIdentifier( mSchemaName ) )
                                 .arg( quotedIdentifier( mTableName ) );
          }
        }
      }
      else if ( type == "v" ) // the relation is a view
      {
        if ( !primaryKey.isEmpty() )
        {
          // check last used candidate
          sql = QString( "select pg_type.typname from pg_attribute,pg_type where atttypid=pg_type.oid and attname=%1 and attrelid=regclass(%2)" )
                .arg( quotedValue( primaryKey ) ).arg( quotedValue( mQuery ) );

          QgsDebugMsg( "checking candidate: " + sql );

          Result result = connectionRO->PQexec( sql );

          QString type;
          if ( PQresultStatus( result ) == PGRES_TUPLES_OK &&
               PQntuples( result ) == 1 )
          {
            type = PQgetvalue( result, 0, 0 );
          }

          // mPrimaryKeyDefault stays null and is retrieved later on demand
          // if mUseEstimatedMetadata is on assume that the already keyfield is still unique

          if (( type != "int2" && type != "int4" && type != "int8" && type != "oid" ) ||
              ( !mUseEstimatedMetadata && !uniqueData( mQuery, primaryKey ) ) )
          {
            primaryKey = "";
          }
        }

        if ( primaryKey.isEmpty() )
        {
          parseView();
        }
      }
      else
      {
        QgsDebugMsg( "Unexpected relation type of '" + type + "'." );
      }
    }
    else // have some unique indices on the table. Now choose one...
    {
      // choose which (if more than one) unique index to use
      std::vector<std::pair<QString, QString> > suitableKeyColumns;
      for ( int i = 0; i < PQntuples( pk ); ++i )
      {
        QString col = QString::fromUtf8( PQgetvalue( pk, i, 0 ) );
        QStringList columns = col.split( " ", QString::SkipEmptyParts );
        if ( columns.count() == 1 )
        {
          // Get the column name and data type
          sql = QString( "select attname,pg_type.typname from pg_attribute,pg_type where atttypid=pg_type.oid and attnum=%1 and attrelid=regclass(%2)" )
                .arg( col ).arg( quotedValue( mQuery ) );
          Result types = connectionRO->PQexec( sql );

          if ( PQntuples( types ) > 0 )
          {
            QString columnName = QString::fromUtf8( PQgetvalue( types, 0, 0 ) );
            QString columnType = QString::fromUtf8( PQgetvalue( types, 0, 1 ) );

            if ( columnType != "int2" && columnType != "int4" && columnType != "int8" )
              log.append( tr( "The unique index on column '%1' is unsuitable because Quantum GIS does not currently "
                              "support non-integer typed columns as a key into the table.\n" ).arg( columnName ) );
            else
            {
              mIsDbPrimaryKey = true;
              suitableKeyColumns.push_back( std::make_pair( columnName, columnType ) );
            }
          }
          else
          {
            //QgsDebugMsg( QString("name and type of %3. column of %1.%2 not found").arg(mSchemaName).arg(mTables).arg(col) );
          }
        }
        else
        {
          sql = QString( "select attname from pg_attribute, pg_type where atttypid=pg_type.oid and attnum in (%1) and attrelid=regclass(%2)::oid" )
                .arg( col.replace( " ", "," ) )
                .arg( quotedValue( mQuery ) );

          Result types = connectionRO->PQexec( sql );
          QString colNames;
          int numCols = PQntuples( types );
          for ( int j = 0; j < numCols; ++j )
          {
            if ( j == numCols - 1 )
              colNames += tr( "and " );
            colNames += quotedValue( QString::fromUtf8( PQgetvalue( types, j, 0 ) ) );
            if ( j < numCols - 2 )
              colNames += ",";
          }

          log.append( tr( "The unique index based on columns %1 is unsuitable because Quantum GIS does not currently "
                          "support multiple columns as a key into the table.\n" ).arg( colNames ) );
        }
      }

      // suitableKeyColumns now contains the name of columns (and their
      // data type) that
      // are suitable for use as a key into the table. If there is
      // more than one we need to choose one. For the moment, just
      // choose the first in the list.

      if ( suitableKeyColumns.size() > 0 )
      {
        primaryKey = suitableKeyColumns[0].first;
        primaryKeyType = suitableKeyColumns[0].second;
      }
      else
      {
        // If there is an oid on the table, use that instead,
        // otherwise give up
        sql = QString( "select attname from pg_attribute where attname='oid' and attrelid=regclass(%1)::oid" ).arg( quotedValue( mQuery ) );
        Result oidCheck = connectionRO->PQexec( sql );

        if ( PQntuples( oidCheck ) != 0 )
        {
          primaryKey = "oid";
          primaryKeyType = "oid";
        }
        else
        {
          log.prepend( "There were no columns in the table that were suitable "
                       "as a qgis key into the table (either a column with a "
                       "unique index and type integer or a PostgreSQL oid column.\n" );
        }
      }

      // Either primaryKey has been set by the above code, or it
      // hasn't. If not, present some info to the user to give them some
      // idea of why not.
      if ( primaryKey.isEmpty() )
      {
        // Give some info to the user about why things didn't work out.
        valid = false;
        showMessageBox( tr( "Unable to find a key column" ), log );
      }
      else
      {
        mPrimaryKeyDefault = defaultValue( primaryKey ).toString();
        if ( mPrimaryKeyDefault.isNull() )
        {
          mPrimaryKeyDefault = QString( "max(%1)+1 from %2.%3" )
                               .arg( quotedIdentifier( primaryKey ) )
                               .arg( quotedIdentifier( mSchemaName ) )
                               .arg( quotedIdentifier( mTableName ) );
        }
      }
    }
  }

  if ( !primaryKey.isNull() )
  {
    QgsDebugMsg( "row key is " + primaryKey );
  }
  else
  {
    QgsDebugMsg( "row key was not set." );
  }

  return primaryKey;
}

void QgsPostgresProvider::parseView()
{
  // Have a poke around the view to see if any of the columns
  // could be used as the primary key.
  tableCols cols;

  // Given a schema.view, populate the cols variable with the
  // schema.table.column's that underly the view columns.
  findColumns( cols );

  // pick the primary key, if we don't have one yet
  if ( primaryKey.isEmpty() )
  {
    // From the view columns, choose one for which the underlying
    // column is suitable for use as a key into the view.
    primaryKey = chooseViewColumn( cols );
  }

  tableCols::const_iterator it = cols.find( primaryKey );
  if ( it != cols.end() )
  {
    mPrimaryKeyDefault = defaultValue( it->second.column, it->second.relation, it->second.schema ).toString();
    if ( mPrimaryKeyDefault.isNull() )
    {
      mPrimaryKeyDefault = QString( "max(%1)+1 from %2.%3" )
                           .arg( quotedIdentifier( it->second.column ) )
                           .arg( quotedIdentifier( it->second.schema ) )
                           .arg( quotedIdentifier( it->second.relation ) );
    }
  }
  else
  {
    mPrimaryKeyDefault = QString( "max(%1)+1 from %2.%3" )
                         .arg( quotedIdentifier( primaryKey ) )
                         .arg( quotedIdentifier( mSchemaName ) )
                         .arg( quotedIdentifier( mTableName ) );
  }
}

QString QgsPostgresProvider::primaryKeyDefault()
{
  if ( mPrimaryKeyDefault.isNull() )
    parseView();

  return mPrimaryKeyDefault;
}

// Given the table and column that each column in the view refers to,
// choose one. Prefers column with an index on them, but will
// otherwise choose something suitable.

QString QgsPostgresProvider::chooseViewColumn( const tableCols &cols )
{
  // For each relation name and column name need to see if it
  // has unique constraints on it, or is a primary key (if not,
  // it shouldn't be used). Should then be left with one or more
  // entries in the map which can be used as the key.

  QString sql, key;
  QStringList log;
  tableCols suitable;
  // Cache of relation oid's
  std::map<QString, QString> relOid;

  std::vector<tableCols::const_iterator> oids;
  tableCols::const_iterator iter = cols.begin();
  for ( ; iter != cols.end(); ++iter )
  {
    QString viewCol   = iter->first;
    QString schemaName = iter->second.schema;
    QString tableName = iter->second.relation;
    QString tableCol  = iter->second.column;
    QString colType   = iter->second.type;

    // Get the oid from pg_class for the given schema.relation for use
    // in subsequent queries.
    sql = QString( "select regclass(%1)::oid" ).arg( quotedValue( quotedIdentifier( schemaName ) + "." + quotedIdentifier( tableName ) ) );
    Result result = connectionRO->PQexec( sql );
    QString rel_oid;
    if ( PQntuples( result ) == 1 )
    {
      rel_oid = PQgetvalue( result, 0, 0 );
      // Keep the rel_oid for use later one.
      relOid[viewCol] = rel_oid;
    }
    else
    {
      QgsDebugMsg( "Relation " + schemaName + "." + tableName +
                   " doesn't exist in the pg_class table."
                   "This shouldn't happen and is odd." );
      continue;
    }

    // This sql returns one or more rows if the column 'tableCol' in
    // table 'tableName' and schema 'schemaName' has one or more
    // columns that satisfy the following conditions:
    // 1) the column has data type of integer.
    // 2) the column has a unique constraint or primary key constraint
    //    on it.
    // 3) the constraint applies just to the column of interest (i.e.,
    //    it isn't a constraint over multiple columns.
    sql = QString( "select * from pg_constraint where "
                   "conkey[1]=(select attnum from pg_attribute where attname=%1 and attrelid=%2) "
                   "and conrelid=%2 and (contype='p' or contype='u') "
                   "and array_dims(conkey)='[1:1]'" ).arg( quotedValue( tableCol ) ).arg( rel_oid );

    result = connectionRO->PQexec( sql );
    if ( PQntuples( result ) == 1 &&
         ( colType == "int2" || colType == "int4" || colType == "int8" ) )
      suitable[viewCol] = iter->second;

    QString details = tr( "'%1' derives from '%2.%3.%4' " ).arg( viewCol ).arg( schemaName ).arg( tableName ).arg( tableCol );

    if ( PQntuples( result ) == 1 &&
         ( colType == "int2" || colType == "int4" || colType == "int8" ) )
    {
      details += tr( "and is suitable." );
    }
    else
    {
      details += tr( "and is not suitable (type is %1)" ).arg( colType );
      if ( PQntuples( result ) == 1 )
        details += tr( " and has a suitable constraint)" );
      else
        details += tr( " and does not have a suitable constraint)" );
    }

    log << details;

    if ( tableCol == "oid" )
      oids.push_back( iter );
  }

  // 'oid' columns in tables don't have a constraint on them, but
  // they are useful to consider, so add them in if not already
  // here.
  for ( uint i = 0; i < oids.size(); ++i )
  {
    if ( suitable.find( oids[i]->first ) == suitable.end() )
    {
      suitable[oids[i]->first] = oids[i]->second;

      QgsDebugMsg( "Adding column " + oids[i]->first + " as it may be suitable." );
    }
  }

  // Now have a map containing all of the columns in the view that
  // might be suitable for use as the key to the table. Need to choose
  // one thus:
  //
  // If there is more than one suitable column pick one that is
  // indexed, else pick one called 'oid' if it exists, else
  // pick the first one. If there are none we return an empty string.

  // Search for one with an index
  tableCols::const_iterator i = suitable.begin();
  for ( ; i != suitable.end(); ++i )
  {
    // Get the relation oid from our cache.
    QString rel_oid = relOid[i->first];
    // And see if the column has an index
    sql = QString( "select * from pg_index where indrelid=%1 and indkey[0]=(select attnum from pg_attribute where attrelid=%1 and attname=%2)" )
          .arg( rel_oid )
          .arg( quotedValue( i->second.column ) );
    Result result = connectionRO->PQexec( sql );

    if ( PQntuples( result ) > 0 && uniqueData( mQuery, i->first ) )
    {
      // Got one. Use it.
      key = i->first;
      QgsDebugMsg( "Picked column '" + key + "' because it has an index." );
      break;
    }
  }

  if ( key.isEmpty() )
  {
    // If none have indices, choose one that is called 'oid' (if it
    // exists). This is legacy support and could be removed in
    // future.
    i = suitable.find( "oid" );
    if ( i != suitable.end() && uniqueData( mQuery, i->first ) )
    {
      key = i->first;

      QgsDebugMsg( "Picked column " + key +
                   " as it is probably the postgresql object id "
                   " column (which contains unique values) and there are no"
                   " columns with indices to choose from." );
    }
    // else choose the first one in the container that has unique data
    else
    {
      tableCols::const_iterator i = suitable.begin();
      for ( ; i != suitable.end(); ++i )
      {
        if ( uniqueData( mQuery, i->first ) )
        {
          key = i->first;

          QgsDebugMsg( "Picked column " + key +
                       " as it was the first suitable column found"
                       " with unique data and were are no"
                       " columns with indices to choose from" );
          break;
        }
        else
        {
          log << tr( "Note: '%1' initially appeared suitable"
                     " but does not contain unique data, so is not suitable.\n" )
          .arg( i->first );
        }
      }
    }
  }

  if ( key.isEmpty() )
  {
    valid = false;
    log.prepend( tr( "The view '%1.%2' has no column suitable for use as a unique key.\n"
                     "Quantum GIS requires that the view has a column that can be used "
                     "as a unique key. Such a column should be derived from "
                     "a table column of type integer and be a primary key, "
                     "have a unique constraint on it, or be a PostgreSQL "
                     "oid column. To improve performance the column should also be indexed.\n"
                     "The view you selected has the following columns, none "
                     "of which satisfy the above conditions:" ).arg( mSchemaName ).arg( mTableName ) );
    showMessageBox( tr( "No suitable key column in view" ), log );
  }

  return key;
}

bool QgsPostgresProvider::uniqueData( QString query, QString colName )
{
  Q_UNUSED( query );
  // Check to see if the given column contains unique data
  QString sql = QString( "select count(distinct %1)=count(%1) from %2" )
                .arg( quotedIdentifier( colName ) )
                .arg( mQuery );

  if ( !sqlWhereClause.isEmpty() )
  {
    sql += " where " + sqlWhereClause;
  }

  Result unique = connectionRO->PQexec( sql );

  if ( PQresultStatus( unique ) != PGRES_TUPLES_OK )
  {
    pushError( QString::fromUtf8( PQresultErrorMessage( unique ) ) );
    return false;
  }

  return PQntuples( unique ) == 1
         && QString::fromUtf8( PQgetvalue( unique, 0, 0 ) ).startsWith( "t" );
}

int QgsPostgresProvider::SRCFromViewColumn( const QString& ns, const QString& relname, const QString& attname_table, const QString& attname_view, const QString& viewDefinition, SRC& result ) const
{
  Q_UNUSED( attname_table );
  Q_UNUSED( attname_view );
  Q_UNUSED( viewDefinition );
  QString newViewDefSql = QString( "SELECT definition FROM pg_views WHERE schemaname=%1 AND viewname=%2" )
                          .arg( quotedValue( ns ) ).arg( quotedValue( relname ) );
  Result newViewDefResult = connectionRO->PQexec( newViewDefSql );
  int numEntries = PQntuples( newViewDefResult );

  if ( numEntries > 0 ) //relation is a view
  {
    QString newViewDefinition( QString::fromUtf8( PQgetvalue( newViewDefResult, 0, 0 ) ) );

    QString newAttNameView = attname_table;
    QString newAttNameTable = attname_table;

    //find out the attribute name of the underlying table/view
    if ( newViewDefinition.contains( " AS " ) )
    {
      QRegExp s( "(\\w+)" + QString( " AS " ) + QRegExp::escape( attname_table ) );
      if ( s.indexIn( newViewDefinition ) != -1 )
      {
        newAttNameTable = s.cap( 1 );
      }
    }

    QString viewColumnSql =
      QString( "SELECT "
               "table_schema,"
               "table_name,"
               "column_name"
               " FROM "
               "("
               "SELECT DISTINCT "
               "current_database()::information_schema.sql_identifier AS view_catalog,"
               "nv.nspname::information_schema.sql_identifier AS view_schema,"
               "v.relname::information_schema.sql_identifier AS view_name,"
               "current_database()::information_schema.sql_identifier AS table_catalog,"
               "nt.nspname::information_schema.sql_identifier AS table_schema,"
               "t.relname::information_schema.sql_identifier AS table_name,"
               "a.attname::information_schema.sql_identifier AS column_name"
               " FROM "
               "pg_namespace nv,"
               "pg_class v,"
               "pg_depend dv,"
               "pg_depend dt,"
               "pg_class t,"
               "pg_namespace nt,"
               "pg_attribute a"
               " WHERE "
               "nv.oid=v.relnamespace AND "
               "v.relkind='v'::\"char\" AND "
               "v.oid=dv.refobjid AND "
               "dv.refclassid='pg_class'::regclass::oid AND "
               "dv.classid='pg_rewrite'::regclass::oid AND "
               "dv.deptype='i'::\"char\" AND "
               "dv.objid = dt.objid AND "
               "dv.refobjid<>dt.refobjid AND "
               "dt.classid='pg_rewrite'::regclass::oid AND "
               "dt.refclassid='pg_class'::regclass::oid AND "
               "dt.refobjid=t.oid AND "
               "t.relnamespace = nt.oid AND "
               "(t.relkind=ANY (ARRAY['r'::\"char\", 'v'::\"char\"])) AND "
               "t.oid=a.attrelid AND "
               "dt.refobjsubid=a.attnum"
               " ORDER BY "
               "current_database()::information_schema.sql_identifier,"
               "nv.nspname::information_schema.sql_identifier,"
               "v.relname::information_schema.sql_identifier,"
               "current_database()::information_schema.sql_identifier,"
               "nt.nspname::information_schema.sql_identifier,"
               "t.relname::information_schema.sql_identifier,"
               "a.attname::information_schema.sql_identifier"
               ") x"
               " WHERE "
               "view_schema=%1 AND "
               "view_name=%2 AND "
               "column_name=%3" )
      .arg( quotedValue( ns ) )
      .arg( quotedValue( relname ) )
      .arg( quotedValue( newAttNameTable ) );

    Result viewColumnResult = connectionRO->PQexec( viewColumnSql );
    if ( PQntuples( viewColumnResult ) > 0 )
    {
      QString newTableSchema = QString::fromUtf8( PQgetvalue( viewColumnResult, 0, 0 ) );
      QString newTableName = QString::fromUtf8( PQgetvalue( viewColumnResult, 0, 1 ) );
      int retvalue = SRCFromViewColumn( newTableSchema, newTableName, newAttNameTable, newAttNameView, newViewDefinition, result );
      return retvalue;
    }
    else
    {
      return 1;
    }

  }

  //relation is table, we just have to add the type
  QString typeSql = QString( "SELECT "
                             "pg_type.typname"
                             " FROM "
                             "pg_attribute,"
                             "pg_class,"
                             "pg_namespace,"
                             "pg_type"
                             " WHERE "
                             "pg_class.relname=%1 AND "
                             "pg_namespace.nspname=%2 AND "
                             "pg_attribute.attname=%3 AND "
                             "pg_attribute.attrelid=pg_class.oid AND "
                             "pg_class.relnamespace=pg_namespace.oid AND "
                             "pg_attribute.atttypid=pg_type.oid" )
                    .arg( quotedValue( relname ) )
                    .arg( quotedValue( ns ) )
                    .arg( quotedValue( attname_table ) );

  Result typeSqlResult = connectionRO->PQexec( typeSql );
  if ( PQntuples( typeSqlResult ) < 1 )
  {
    return 1;
  }
  QString type = QString::fromUtf8( PQgetvalue( typeSqlResult, 0, 0 ) );

  result.schema = ns;
  result.relation = relname;
  result.column = attname_table;
  result.type = type;
  return 0;
}

// This function will return in the cols variable the
// underlying view and columns for each column in
// mSchemaName.mTableName.

void QgsPostgresProvider::findColumns( tableCols& cols )
{
  QString viewColumnSql =
    QString( "SELECT "
             "table_schema,"
             "table_name,"
             "column_name"
             " FROM "
             "("
             "SELECT DISTINCT "
             "current_database() AS view_catalog,"
             "nv.nspname AS view_schema,"
             "v.relname AS view_name,"
             "current_database() AS table_catalog,"
             "nt.nspname AS table_schema,"
             "t.relname AS table_name,"
             "a.attname AS column_name"
             " FROM "
             "pg_namespace nv,"
             "pg_class v,"
             "pg_depend dv,"
             "pg_depend dt,"
             "pg_class t,"
             "pg_namespace nt,"
             "pg_attribute a"
             " WHERE "
             "nv.oid=v.relnamespace AND "
             "v.relkind='v'::\"char\" AND "
             "v.oid=dv.refobjid AND "
             "dv.refclassid='pg_class'::regclass::oid AND "
             "dv.classid='pg_rewrite'::regclass::oid AND "
             "dv.deptype='i'::\"char\" AND "
             "dv.objid=dt.objid AND "
             "dv.refobjid<>dt.refobjid AND "
             "dt.classid='pg_rewrite'::regclass::oid AND "
             "dt.refclassid='pg_class'::regclass::oid AND "
             "dt.refobjid=t.oid AND "
             "t.relnamespace=nt.oid AND "
             "(t.relkind = ANY (ARRAY['r'::\"char\",'v'::\"char\"])) AND "
             "t.oid=a.attrelid AND "
             "dt.refobjsubid=a.attnum"
             " ORDER BY "
             "current_database(),"
             "nv.nspname,"
             "v.relname,"
             "current_database(),"
             "nt.nspname,"
             "t.relname,"
             "a.attname"
             ") x"
             " WHERE "
             "view_schema=%1 AND view_name=%2" )
    .arg( quotedValue( mSchemaName ) )
    .arg( quotedValue( mTableName ) );

  if ( !primaryKey.isEmpty() )
  {
    viewColumnSql += QString( " AND column_name=%1" ).arg( quotedValue( primaryKey ) );
  }

  Result viewColumnResult = connectionRO->PQexec( viewColumnSql );

  //find out view definition
  QString viewDefSql = QString( "SELECT definition FROM pg_views WHERE schemaname=%1 AND viewname=%2" )
                       .arg( quotedValue( mSchemaName ) )
                       .arg( quotedValue( mTableName ) );
  Result viewDefResult = connectionRO->PQexec( viewDefSql );
  if ( PQntuples( viewDefResult ) < 1 )
  {
    return;
  }

  QString viewDefinition( QString::fromUtf8( PQgetvalue( viewDefResult, 0, 0 ) ) );

  QString ns, relname, attname_table, attname_view;
  SRC columnInformation;

  for ( int i = 0; i < PQntuples( viewColumnResult ); ++i )
  {
    ns = QString::fromUtf8( PQgetvalue( viewColumnResult, i, 0 ) );
    relname = QString::fromUtf8( PQgetvalue( viewColumnResult, i, 1 ) );
    attname_table = QString::fromUtf8( PQgetvalue( viewColumnResult, i, 2 ) );

    //find out original attribute name
    attname_view = attname_table;

    //examine if the column name has been renamed in the view with AS
    if ( viewDefinition.contains( " AS " ) )
    {
      // This regular expression needs more testing. Since the view
      // definition comes from postgresql and has been 'standardised', we
      // don't need to deal with everything that the user could put in a view
      // definition. Does the regexp have to deal with the schema??

      QRegExp s( ".* \"?" + QRegExp::escape( relname ) +
                 "\"?\\.\"?" + QRegExp::escape( attname_table ) +
                 "\"? AS \"?(\\w+)\"?,* .*" );

      QgsDebugMsg( viewDefinition + "\n" + s.pattern() );

      if ( s.indexIn( viewDefinition ) != -1 )
      {
        attname_view = s.cap( 1 );
        QgsDebugMsg( QString( "original view column name was: %1" ).arg( attname_view ) );
      }
    }

    SRCFromViewColumn( ns, relname, attname_table, attname_view, viewDefinition, columnInformation );
    cols.insert( std::make_pair( attname_view, columnInformation ) );
    QgsDebugMsg( "Inserting into cols (for key " + attname_view + " ): " + columnInformation.schema + "." + columnInformation.relation + "." + columnInformation.column + "." + columnInformation.type );
  }
}

// Returns the minimum value of an attribute
QVariant QgsPostgresProvider::minimumValue( int index )
{
  try
  {
    // get the field name
    const QgsField &fld = field( index );
    QString sql = QString( "select min(%1) from %2" )
                  .arg( quotedIdentifier( fld.name() ) )
                  .arg( mQuery );

    if ( !sqlWhereClause.isEmpty() )
    {
      sql += QString( " where %1" ).arg( sqlWhereClause );
    }

    Result rmin = connectionRO->PQexec( sql );
    return convertValue( fld.type(), QString::fromUtf8( PQgetvalue( rmin, 0, 0 ) ) );
  }
  catch ( PGFieldNotFound )
  {
    return QVariant( QString::null );
  }
}

// Returns the list of unique values of an attribute
void QgsPostgresProvider::uniqueValues( int index, QList<QVariant> &uniqueValues, int limit )
{
  uniqueValues.clear();

  try
  {
    // get the field name
    const QgsField &fld = field( index );
    QString sql = QString( "select distinct %1 from %2" )
                  .arg( quotedIdentifier( fld.name() ) )
                  .arg( mQuery );

    if ( !sqlWhereClause.isEmpty() )
    {
      sql += QString( " where %1" ).arg( sqlWhereClause );
    }

    sql +=  QString( " order by %1" )
            .arg( quotedIdentifier( fld.name() ) );

    if ( limit >= 0 )
    {
      sql += QString( " LIMIT %1" ).arg( limit );
    }

    Result res = connectionRO->PQexec( sql );
    if ( PQresultStatus( res ) == PGRES_TUPLES_OK )
    {
      for ( int i = 0; i < PQntuples( res ); i++ )
        uniqueValues.append( convertValue( fld.type(), QString::fromUtf8( PQgetvalue( res, i, 0 ) ) ) );
    }
  }
  catch ( PGFieldNotFound )
  {
  }
}

void QgsPostgresProvider::enumValues( int index, QStringList& enumList )
{
  enumList.clear();

  QString typeName;
  //find out type of index
  QgsFieldMap::const_iterator f_it = attributeFields.find( index );
  if ( f_it != attributeFields.constEnd() )
  {
    typeName = f_it.value().typeName();
  }
  else
  {
    return;
  }

  //is type an enum?
  QString typeSql = QString( "SELECT typtype FROM pg_type where typname = %1" ).arg( quotedValue( typeName ) );
  Result typeRes = connectionRO->PQexec( typeSql );
  if ( PQresultStatus( typeRes ) != PGRES_TUPLES_OK || PQntuples( typeRes ) < 1 )
  {
    return;
  }


  QString typtype = PQgetvalue( typeRes, 0, 0 );
  if ( typtype.compare( "e", Qt::CaseInsensitive ) == 0 )
  {
    //try to read enum_range of attribute
    if ( !parseEnumRange( enumList, f_it->name() ) )
    {
      enumList.clear();
    }
  }
  else
  {
    //is there a domain check constraint for the attribute?
    if ( !parseDomainCheckConstraint( enumList, f_it->name() ) )
    {
      enumList.clear();
    }
  }
}

bool QgsPostgresProvider::parseEnumRange( QStringList& enumValues, const QString& attributeName ) const
{
  enumValues.clear();

  QString enumRangeSql = QString( "SELECT enumlabel FROM pg_catalog.pg_enum WHERE enumtypid=(SELECT atttypid::regclass FROM pg_attribute WHERE attrelid=%1::regclass AND attname=%2)" )
                         .arg( quotedValue( mQuery ) )
                         .arg( quotedValue( attributeName ) );
  Result enumRangeRes = connectionRO->PQexec( enumRangeSql );

  if ( PQresultStatus( enumRangeRes ) != PGRES_TUPLES_OK )
    return false;

  for ( int i = 0; i < PQntuples( enumRangeRes ); i++ )
  {
    enumValues << QString::fromUtf8( PQgetvalue( enumRangeRes, i, 0 ) );
  }

  return true;
}

bool QgsPostgresProvider::parseDomainCheckConstraint( QStringList& enumValues, const QString& attributeName ) const
{
  enumValues.clear();

  //is it a domain type with a check constraint?
  QString domainSql = QString( "SELECT domain_name from information_schema.columns where table_name=%1 and column_name=%2" ).arg( quotedValue( mTableName ) ).arg( quotedValue( attributeName ) );
  Result domainResult = connectionRO->PQexec( domainSql );
  if ( PQresultStatus( domainResult ) == PGRES_TUPLES_OK && PQntuples( domainResult ) > 0 )
  {
    //a domain type
    QString domainCheckDefinitionSql = QString( "SELECT consrc FROM pg_constraint where conname=(SELECT constraint_name FROM information_schema.domain_constraints WHERE domain_name=%1)" ).arg( quotedValue( PQgetvalue( domainResult, 0, 0 ) ) );
    Result domainCheckRes = connectionRO->PQexec( domainCheckDefinitionSql );
    if ( PQresultStatus( domainCheckRes ) == PGRES_TUPLES_OK && PQntuples( domainCheckRes ) > 0 )
    {
      QString checkDefinition = QString::fromUtf8( PQgetvalue( domainCheckRes, 0, 0 ) );

      //we assume that the constraint is of the following form:
      //(VALUE = ANY (ARRAY['a'::text, 'b'::text, 'c'::text, 'd'::text]))
      //normally, postgresql creates that if the contstraint has been specified as 'VALUE in ('a', 'b', 'c', 'd')

      int anyPos = checkDefinition.indexOf( QRegExp( "VALUE\\s*=\\s*ANY\\s*\\(\\s*ARRAY\\s*\\[" ) );
      int arrayPosition = checkDefinition.lastIndexOf( "ARRAY[" );
      int closingBracketPos = checkDefinition.indexOf( "]", arrayPosition + 6 );

      if ( anyPos == -1 || anyPos >= arrayPosition )
      {
        return false; //constraint has not the required format
      }

      if ( arrayPosition != -1 )
      {
        QString valueList = checkDefinition.mid( arrayPosition + 6, closingBracketPos );
        QStringList commaSeparation = valueList.split( ",", QString::SkipEmptyParts );
        QStringList::const_iterator cIt = commaSeparation.constBegin();
        for ( ; cIt != commaSeparation.constEnd(); ++cIt )
        {
          //get string between ''
          int beginQuotePos = cIt->indexOf( "'" );
          int endQuotePos = cIt->lastIndexOf( "'" );
          if ( beginQuotePos != -1 && ( endQuotePos - beginQuotePos ) > 1 )
          {
            enumValues << cIt->mid( beginQuotePos + 1, endQuotePos - beginQuotePos - 1 );
          }
        }
      }
      return true;
    }
  }
  return false;
}

// Returns the maximum value of an attribute
QVariant QgsPostgresProvider::maximumValue( int index )
{
  try
  {
    // get the field name
    const QgsField &fld = field( index );
    QString sql = QString( "select max(%1) from %2" )
                  .arg( quotedIdentifier( fld.name() ) )
                  .arg( mQuery );

    if ( !sqlWhereClause.isEmpty() )
    {
      sql += QString( " where %1" ).arg( sqlWhereClause );
    }

    Result rmax = connectionRO->PQexec( sql );
    return convertValue( fld.type(), QString::fromUtf8( PQgetvalue( rmax, 0, 0 ) ) );
  }
  catch ( PGFieldNotFound )
  {
    return QVariant( QString::null );
  }
}


bool QgsPostgresProvider::isValid()
{
  return valid;
}

QVariant QgsPostgresProvider::defaultValue( QString fieldName, QString tableName, QString schemaName )
{
  if ( schemaName.isNull() )
    schemaName = mSchemaName;
  if ( tableName.isNull() )
    tableName = mTableName;

  // Get the default column value from the Postgres information
  // schema. If there is no default we return an empty string.

  // Maintaining a cache of the results of this query would be quite
  // simple and if this query is called lots, could save some time.

  QString sql( "SELECT column_default FROM"
               " information_schema.columns WHERE"
               " column_default IS NOT NULL"
               " AND table_schema = " + quotedValue( schemaName ) +
               " AND table_name = " + quotedValue( tableName ) +
               " AND column_name = " + quotedValue( fieldName ) );

  QVariant defaultValue( QString::null );

  Result result = connectionRO->PQexec( sql );

  if ( PQntuples( result ) == 1 && !PQgetisnull( result, 0, 0 ) )
    defaultValue = QString::fromUtf8( PQgetvalue( result, 0, 0 ) );

  return defaultValue;
}

QVariant QgsPostgresProvider::defaultValue( int fieldId )
{
  try
  {
    return defaultValue( field( fieldId ).name() );
  }
  catch ( PGFieldNotFound )
  {
    return QVariant( QString::null );
  }
}

/**
 * Check to see if GEOS is available
 */
bool QgsPostgresProvider::Conn::hasGEOS()
{
  // make sure info is up to date for the current connection
  postgisVersion();
  // get geos capability
  return geosAvailable;
}

/* Functions for determining available features in postGIS */
QString QgsPostgresProvider::Conn::postgisVersion()
{
  postgresqlVersion = PQserverVersion( conn );

  Result result = PQexec( "select postgis_version()" );
  if ( PQntuples( result ) != 1 )
  {
    QgsDebugMsg( "Retrieval of postgis version failed" );
    return QString::null;
  }

  postgisVersionInfo = QString::fromUtf8( PQgetvalue( result, 0, 0 ) );

  QgsDebugMsg( "PostGIS version info: " + postgisVersionInfo );

  QStringList postgisParts = postgisVersionInfo.split( " ", QString::SkipEmptyParts );

  // Get major and minor version
  QStringList postgisVersionParts = postgisParts[0].split( ".", QString::SkipEmptyParts );
  if ( postgisVersionParts.size() < 2 )
  {
    QgsDebugMsg( "Could not parse postgis version" );
    return QString::null;
  }

  postgisVersionMajor = postgisVersionParts[0].toInt();
  postgisVersionMinor = postgisVersionParts[1].toInt();

  mUseWkbHex = postgisVersionMajor < 1;

  // apparently postgis 1.5.2 doesn't report capabilities in postgis_version() anymore
  if ( postgisVersionMajor > 1 || ( postgisVersionMajor == 1 && postgisVersionMinor >= 5 ) )
  {
    result = PQexec( "select postgis_geos_version(),postgis_proj_version()" );
    geosAvailable = PQntuples( result ) == 1 && !PQgetisnull( result, 0, 0 );
    projAvailable = PQntuples( result ) == 1 && !PQgetisnull( result, 0, 1 );
    QgsDebugMsg( QString( "geos:%1 proj:%2" )
                 .arg( geosAvailable ? PQgetvalue( result, 0, 0 ) : "none" )
                 .arg( projAvailable ? PQgetvalue( result, 0, 1 ) : "none" ) );
    gistAvailable = true;
  }
  else
  {
    // assume no capabilities
    geosAvailable = false;
    gistAvailable = false;
    projAvailable = false;

    // parse out the capabilities and store them
    QStringList geos = postgisParts.filter( "GEOS" );
    if ( geos.size() == 1 )
    {
      geosAvailable = ( geos[0].indexOf( "=1" ) > -1 );
    }
    QStringList gist = postgisParts.filter( "STATS" );
    if ( gist.size() == 1 )
    {
      gistAvailable = ( geos[0].indexOf( "=1" ) > -1 );
    }
    QStringList proj = postgisParts.filter( "PROJ" );
    if ( proj.size() == 1 )
    {
      projAvailable = ( proj[0].indexOf( "=1" ) > -1 );
    }
  }

  gotPostgisVersion = true;

  return postgisVersionInfo;
}

QString QgsPostgresProvider::paramValue( QString fieldValue, const QString &defaultValue ) const
{
  if ( fieldValue.isNull() )
    return QString::null;

  if ( fieldValue == defaultValue && !defaultValue.isNull() )
  {
    PGresult *result = connectionRW->PQexec( QString( "select %1" ).arg( defaultValue ) );
    if ( PQresultStatus( result ) == PGRES_FATAL_ERROR )
      throw PGException( result );

    if ( PQgetisnull( result, 0, 0 ) )
    {
      PQclear( result );
      return QString::null;
    }
    else
    {
      QString val = QString::fromUtf8( PQgetvalue( result, 0, 0 ) );
      PQclear( result );
      return val;
    }
  }

  return fieldValue;
}

bool QgsPostgresProvider::addFeatures( QgsFeatureList &flist )
{
  if ( flist.size() == 0 )
    return true;

  if ( isQuery )
    return false;

  if ( !connectRW() )
    return false;

  bool returnvalue = true;

  try
  {
    connectionRW->PQexecNR( "BEGIN" );

    // Prepare the INSERT statement
    QString insert = QString( "INSERT INTO %1 (" ).arg( mQuery );
    QString values = ") VALUES (";
    QString delim = ",";
    int offset = 1;

    if ( !geometryColumn.isNull() )
    {
      insert += quotedIdentifier( geometryColumn );
      values += QString( "%1($%2%3,%4)" )
                .arg( connectionRO->majorVersion() < 2 ? "geomfromwkb" : "st_geomfromwkb" )
                .arg( offset )
                .arg( connectionRW->useWkbHex() ? "" : "::bytea" )
                .arg( srid );
      offset += 1;
      delim = ",";
    }
    else
    {
      delim = "";
    }

    if ( primaryKeyType != "tid" && primaryKeyType != "oid" )
    {
      insert += delim + quotedIdentifier( primaryKey );
      values += delim + QString( "$%1" ).arg( offset );
      offset += 1;
      delim = ",";
    }

    const QgsAttributeMap &attributevec = flist[0].attributeMap();

    QStringList defaultValues;
    QList<int> fieldId;

    // look for unique attribute values to place in statement instead of passing as parameter
    // e.g. for defaults
    for ( QgsAttributeMap::const_iterator it = attributevec.begin(); it != attributevec.end(); it++ )
    {
      QgsFieldMap::const_iterator fit = attributeFields.find( it.key() );
      if ( fit == attributeFields.end() )
        continue;

      QString fieldname = fit->name();

      QgsDebugMsg( "Checking field against: " + fieldname );

      if ( fieldname.isEmpty() || fieldname == geometryColumn || fieldname == primaryKey )
        continue;

      int i;
      for ( i = 1; i < flist.size(); i++ )
      {
        const QgsAttributeMap &attributevec = flist[i].attributeMap();

        QgsAttributeMap::const_iterator thisit = attributevec.find( it.key() );
        if ( thisit == attributevec.end() )
          break;

        if ( *thisit != *it )
          break;
      }

      insert += delim + quotedIdentifier( fieldname );

      QString defVal = defaultValue( it.key() ).toString();

      if ( i == flist.size() )
      {
        if ( *it == defVal )
        {
          if ( defVal.isNull() )
          {
            values += delim + "NULL";
          }
          else
          {
            values += delim + defVal;
          }
        }
        else if ( fit->typeName() == "geometry" )
        {
          values += QString( "%1%2(%3)" )
                    .arg( delim )
                    .arg( connectionRO->majorVersion() < 2 ? "geomfromewkt" : "st_geomfromewkt" )
                    .arg( quotedValue( it->toString() ) );
        }
        else if ( fit->typeName() == "geography" )
        {
          values += QString( "%1st_geographyfromewkt(%2)" )
                    .arg( delim )
                    .arg( quotedValue( it->toString() ) );
        }
        else
        {
          values += delim + quotedValue( it->toString() );
        }
      }
      else
      {
        // value is not unique => add parameter
        if ( fit->typeName() == "geometry" )
        {
          values += QString( "%1%2($%3)" )
                    .arg( delim )
                    .arg( connectionRO->majorVersion() < 2 ? "geomfromewkt" : "st_geomfromewkt" )
                    .arg( defaultValues.size() + offset );
        }
        else if ( fit->typeName() == "geography" )
        {
          values += QString( "%1st_geographyfromewkt($%2)" )
                    .arg( delim )
                    .arg( defaultValues.size() + offset );
        }
        else
        {
          values += QString( "%1$%2" )
                    .arg( delim )
                    .arg( defaultValues.size() + offset );
        }
        defaultValues.append( defVal );
        fieldId.append( it.key() );
      }

      delim = ",";
    }

    insert += values + ")";

    QgsDebugMsg( QString( "prepare addfeatures: %1" ).arg( insert ) );
    PGresult *stmt = connectionRW->PQprepare( "addfeatures", insert, fieldId.size() + offset - 1, NULL );
    if ( stmt == 0 || PQresultStatus( stmt ) == PGRES_FATAL_ERROR )
      throw PGException( stmt );
    PQclear( stmt );

    QList<int> newIds;

    for ( QgsFeatureList::iterator features = flist.begin(); features != flist.end(); features++ )
    {
      const QgsAttributeMap &attributevec = features->attributeMap();

      QStringList params;
      if ( !geometryColumn.isNull() )
      {
        QString geomParam;
        appendGeomString( features->geometry(), geomParam );

        params << geomParam;
      }

      if ( primaryKeyType != "tid" && primaryKeyType != "oid" )
      {
        int id = paramValue( primaryKeyDefault(), primaryKeyDefault() ).toInt();
        params << QString::number( id );
        newIds << id;
      }

      for ( int i = 0; i < fieldId.size(); i++ )
        params << paramValue( attributevec[ fieldId[i] ].toString(), defaultValues[i] );

      PGresult *result = connectionRW->PQexecPrepared( "addfeatures", params );
      if ( result == 0 || PQresultStatus( result ) == PGRES_FATAL_ERROR )
        throw PGException( result );
      PQclear( result );
    }

    if ( flist.size() == newIds.size() )
      for ( int i = 0; i < flist.size(); i++ )
        flist[i].setFeatureId( newIds[i] );

    connectionRW->PQexecNR( "DEALLOCATE addfeatures" );
    connectionRW->PQexecNR( "COMMIT" );

    featuresCounted += flist.size();
  }
  catch ( PGException &e )
  {
    e.showErrorMessage( tr( "Error while adding features" ) );
    connectionRW->PQexecNR( "ROLLBACK" );
    connectionRW->PQexecNR( "DEALLOCATE addfeatures" );
    returnvalue = false;
  }

  rewind();
  return returnvalue;
}

bool QgsPostgresProvider::deleteFeatures( const QgsFeatureIds & id )
{
  bool returnvalue = true;

  if ( isQuery )
    return false;

  if ( !connectRW() )
    return false;

  try
  {
    connectionRW->PQexecNR( "BEGIN" );

    for ( QgsFeatureIds::const_iterator it = id.begin(); it != id.end(); ++it )
    {
      QString sql = QString( "DELETE FROM %1 WHERE %2" )
                    .arg( mQuery ).arg( whereClause( *it ) );
      QgsDebugMsg( "delete sql: " + sql );

      //send DELETE statement and do error handling
      PGresult *result = connectionRW->PQexec( sql );
      if ( result == 0 || PQresultStatus( result ) == PGRES_FATAL_ERROR )
        throw PGException( result );
      PQclear( result );
    }

    connectionRW->PQexecNR( "COMMIT" );

    featuresCounted -= id.size();
  }
  catch ( PGException &e )
  {
    e.showErrorMessage( tr( "Error while deleting features" ) );
    connectionRW->PQexecNR( "ROLLBACK" );
    returnvalue = false;
  }
  rewind();
  return returnvalue;
}

bool QgsPostgresProvider::addAttributes( const QList<QgsField> &attributes )
{
  bool returnvalue = true;

  if ( isQuery )
    return false;

  if ( !connectRW() )
    return false;

  try
  {
    connectionRW->PQexecNR( "BEGIN" );

    for ( QList<QgsField>::const_iterator iter = attributes.begin(); iter != attributes.end(); ++iter )
    {
      QString type = iter->typeName();
      if ( type == "char" || type == "varchar" )
      {
        if ( iter->length() > 0 )
          type = QString( "%1(%2)" ).arg( type ).arg( iter->length() );
      }
      else if ( type == "numeric" || type == "decimal" )
      {
        if ( iter->length() > 0 && iter->precision() > 0 )
          type = QString( "%1(%2,%3)" ).arg( type ).arg( iter->length() ).arg( iter->precision() );
      }

      QString sql = QString( "ALTER TABLE %1 ADD COLUMN %2 %3" )
                    .arg( mQuery )
                    .arg( quotedIdentifier( iter->name() ) )
                    .arg( type );
      QgsDebugMsg( sql );

      //send sql statement and do error handling
      PGresult *result = connectionRW->PQexec( sql );
      if ( result == 0 || PQresultStatus( result ) == PGRES_FATAL_ERROR )
        throw PGException( result );
      PQclear( result );

      if ( !iter->comment().isEmpty() )
      {
        sql = QString( "COMMENT ON COLUMN %1.%2 IS %3" )
              .arg( mQuery )
              .arg( quotedIdentifier( iter->name() ) )
              .arg( quotedValue( iter->comment() ) );
        result = connectionRW->PQexec( sql );
        if ( result == 0 || PQresultStatus( result ) == PGRES_FATAL_ERROR )
          throw PGException( result );
        PQclear( result );
      }
    }

    connectionRW->PQexecNR( "COMMIT" );
  }
  catch ( PGException &e )
  {
    e.showErrorMessage( tr( "Error while adding attributes" ) );
    connectionRW->PQexecNR( "ROLLBACK" );
    returnvalue = false;
  }

  rewind();
  return returnvalue;
}

bool QgsPostgresProvider::deleteAttributes( const QgsAttributeIds& ids )
{
  bool returnvalue = true;

  if ( isQuery )
    return false;

  if ( !connectRW() )
    return false;

  try
  {
    connectionRW->PQexecNR( "BEGIN" );

    for ( QgsAttributeIds::const_iterator iter = ids.begin(); iter != ids.end(); ++iter )
    {
      QgsFieldMap::const_iterator field_it = attributeFields.find( *iter );
      if ( field_it == attributeFields.constEnd() )
        continue;

      QString column = field_it->name();
      QString sql = QString( "ALTER TABLE %1 DROP COLUMN %2" )
                    .arg( mQuery )
                    .arg( quotedIdentifier( column ) );

      //send sql statement and do error handling
      PGresult *result = connectionRW->PQexec( sql );
      if ( result == 0 || PQresultStatus( result ) == PGRES_FATAL_ERROR )
        throw PGException( result );
      PQclear( result );

      //delete the attribute from attributeFields
      attributeFields.remove( *iter );
    }

    connectionRW->PQexecNR( "COMMIT" );
  }
  catch ( PGException &e )
  {
    e.showErrorMessage( tr( "Error while deleting attributes" ) );
    connectionRW->PQexecNR( "ROLLBACK" );
    returnvalue = false;
  }

  rewind();
  return returnvalue;
}

bool QgsPostgresProvider::changeAttributeValues( const QgsChangedAttributesMap & attr_map )
{
  bool returnvalue = true;

  if ( isQuery )
    return false;

  if ( !connectRW() )
    return false;

  try
  {
    connectionRW->PQexecNR( "BEGIN" );

    // cycle through the features
    for ( QgsChangedAttributesMap::const_iterator iter = attr_map.begin(); iter != attr_map.end(); ++iter )
    {
      QgsFeatureId fid = iter.key();

      // skip added features
      if ( FID_IS_NEW( fid ) )
        continue;

      QString sql = QString( "UPDATE %1 SET " ).arg( mQuery );
      bool first = true;

      const QgsAttributeMap& attrs = iter.value();

      // cycle through the changed attributes of the feature
      for ( QgsAttributeMap::const_iterator siter = attrs.begin(); siter != attrs.end(); ++siter )
      {
        try
        {
          QgsField fld = field( siter.key() );

          if ( !first )
            sql += ",";
          else
            first = false;

          sql += QString( "%1=" ).arg( quotedIdentifier( fld.name() ) );

          if ( fld.typeName() == "geometry" )
          {
            sql += QString( "%1(%2)" )
                   .arg( connectionRO->majorVersion() < 2 ? "geomfromewkt" : "st_geomfromewkt" )
                   .arg( quotedValue( siter->toString() ) );
          }
          else if ( fld.typeName() == "geography" )
          {
            sql += QString( "st_geographyfromewkt(%1)" )
                   .arg( quotedValue( siter->toString() ) );
          }
          else
          {
            sql += quotedValue( siter->toString() );
          }
        }
        catch ( PGFieldNotFound )
        {
          // Field was missing - shouldn't happen
        }
      }

      sql += QString( " WHERE %1" ).arg( whereClause( fid ) );

      PGresult *result = connectionRW->PQexec( sql );
      if ( result == 0 || PQresultStatus( result ) == PGRES_FATAL_ERROR )
        throw PGException( result );
      PQclear( result );
    }

    connectionRW->PQexecNR( "COMMIT" );
  }
  catch ( PGException &e )
  {
    e.showErrorMessage( tr( "Error while changing attributes" ) );
    connectionRW->PQexecNR( "ROLLBACK" );
    returnvalue = false;
  }

  rewind();

  return returnvalue;
}

void QgsPostgresProvider::appendGeomString( QgsGeometry *geom, QString &geomString ) const
{
  unsigned char *buf = geom->asWkb();
  for ( uint i = 0; i < geom->wkbSize(); ++i )
  {
    if ( connectionRW->useWkbHex() )
      geomString += QString( "%1" ).arg(( int ) buf[i], 2, 16, QChar( '0' ) );
    else
      geomString += QString( "\\%1" ).arg(( int ) buf[i], 3, 8, QChar( '0' ) );
  }
}

bool QgsPostgresProvider::changeGeometryValues( QgsGeometryMap & geometry_map )
{
  QgsDebugMsg( "entering." );

  if ( isQuery || geometryColumn.isNull() )
    return false;

  if ( !connectRW() )
    return false;

  bool returnvalue = true;

  try
  {
    // Start the PostGIS transaction
    connectionRW->PQexecNR( "BEGIN" );

    QString update = QString( "UPDATE %1 SET %2=%3($1%4,%5) WHERE %6=$2" )
                     .arg( mQuery )
                     .arg( quotedIdentifier( geometryColumn ) )
                     .arg( connectionRW->majorVersion() < 2 ? "geomfromwkb" : "st_geomfromwkb" )
                     .arg( connectionRW->useWkbHex() ? "" : "::bytea" )
                     .arg( srid )
                     .arg( quotedIdentifier( primaryKey ) );

    PGresult *stmt = connectionRW->PQprepare( "updatefeatures", update, 2, NULL );
    if ( stmt == 0 || PQresultStatus( stmt ) == PGRES_FATAL_ERROR )
      throw PGException( stmt );
    PQclear( stmt );

    for ( QgsGeometryMap::iterator iter  = geometry_map.begin();
          iter != geometry_map.end();
          ++iter )
    {

      QgsDebugMsg( "iterating over the map of changed geometries..." );

      if ( iter->asWkb() )
      {
        QgsDebugMsg( "iterating over feature id " + FID_TO_STRING( iter.key() ) );

        QString geomParam;
        appendGeomString( &*iter, geomParam );

        QStringList params;
        params << geomParam;
        if ( primaryKeyType != "tid" )
        {
          params << FID_TO_STRING( iter.key() );
        }
        else
        {
          params << QString( "(%1,%2)" ).arg( FID_TO_NUMBER( iter.key() ) >> 16 ).arg( FID_TO_NUMBER( iter.key() ) & 0xffff );
        }

        PGresult *result = connectionRW->PQexecPrepared( "updatefeatures", params );
        if ( result == 0 || PQresultStatus( result ) == PGRES_FATAL_ERROR )
          throw PGException( result );
        PQclear( result );
      } // if (*iter)

    } // for each feature

    connectionRW->PQexecNR( "DEALLOCATE updatefeatures" );
    connectionRW->PQexecNR( "COMMIT" );
  }
  catch ( PGException &e )
  {
    e.showErrorMessage( tr( "Error while changing geometry values" ) );
    connectionRW->PQexecNR( "ROLLBACK" );
    connectionRW->PQexecNR( "DEALLOCATE updatefeatures" );
    returnvalue = false;
  }

  rewind();

  QgsDebugMsg( "exiting." );

  return returnvalue;
}

QgsAttributeList QgsPostgresProvider::attributeIndexes()
{
  QgsAttributeList attributes;
  for ( QgsFieldMap::const_iterator it = attributeFields.constBegin(); it != attributeFields.constEnd(); ++it )
  {
    attributes.push_back( it.key() );
  }
  return attributes;
}


int QgsPostgresProvider::capabilities() const
{
  return enabledCapabilities;
}

bool QgsPostgresProvider::setSubsetString( QString theSQL, bool updateFeatureCount )
{
  QString prevWhere = sqlWhereClause;

  sqlWhereClause = theSQL.trimmed();

  QString sql = QString( "select * from %1" ).arg( mQuery );

  if ( !sqlWhereClause.isEmpty() )
  {
    sql += QString( " where %1" ).arg( sqlWhereClause );
  }

  sql += " limit 0";

  Result res = connectionRO->PQexec( sql );
  if ( PQresultStatus( res ) != PGRES_COMMAND_OK && PQresultStatus( res ) != PGRES_TUPLES_OK )
  {
    pushError( QString::fromUtf8( PQresultErrorMessage( res ) ) );
    sqlWhereClause = prevWhere;
    return false;
  }

  if ( !mIsDbPrimaryKey && !uniqueData( mQuery, primaryKey ) )
  {
    sqlWhereClause = prevWhere;
    return false;
  }

  // Update datasource uri too
  mUri.setSql( theSQL );
  // Update yet another copy of the uri. Why are there 3 copies of the
  // uri? Perhaps this needs some rationalisation.....
  setDataSourceUri( mUri.uri() );

  if ( updateFeatureCount )
  {
    featuresCounted = -1;
  }
  layerExtent.setMinimal();

  return true;
}

/**
 * Return the feature count
 */
long QgsPostgresProvider::featureCount() const
{
  if ( featuresCounted >= 0 )
    return featuresCounted;

  // get total number of features
  QString sql;

  // use estimated metadata even when there is a where clause,
  // although we get an incorrect feature count for the subset
  // - but make huge dataset usable.
  if ( !isQuery && mUseEstimatedMetadata )
  {
    sql = QString( "select reltuples::int from pg_catalog.pg_class where oid=regclass(%1)::oid" ).arg( quotedValue( mQuery ) );
  }
  else
  {
    sql = QString( "select count(*) from %1" ).arg( mQuery );

    if ( !sqlWhereClause.isEmpty() )
    {
      sql += " where " + sqlWhereClause;
    }
  }

  Result result = connectionRO->PQexec( sql );

  QgsDebugMsg( "number of features as text: " +
               QString::fromUtf8( PQgetvalue( result, 0, 0 ) ) );

  featuresCounted = QString::fromUtf8( PQgetvalue( result, 0, 0 ) ).toLong();

  QgsDebugMsg( "number of features: " + QString::number( featuresCounted ) );

  return featuresCounted;
}

QgsRectangle QgsPostgresProvider::extent()
{
  if ( geometryColumn.isNull() )
    return QgsRectangle();

  if ( isGeography )
    return QgsRectangle( -180.0, -90.0, 180.0, 90.0 );

  if ( layerExtent.isEmpty() )
  {
    QString sql;
    Result result;
    QString ext;

    // get the extents
    if ( !isQuery && ( mUseEstimatedMetadata || sqlWhereClause.isEmpty() ) )
    {
      // do stats exists?
      sql = QString( "SELECT COUNT(*) FROM pg_stats WHERE schemaname=%1 AND tablename=%2 AND attname=%3" )
            .arg( quotedValue( mSchemaName ) )
            .arg( quotedValue( mTableName ) )
            .arg( quotedValue( geometryColumn ) );
      result = connectionRO->PQexec( sql );
      if ( PQresultStatus( result ) == PGRES_TUPLES_OK && PQntuples( result ) == 1 )
      {
        if ( QString::fromUtf8( PQgetvalue( result, 0, 0 ) ).toInt() > 0 )
        {
          sql = QString( "select reltuples::int from pg_catalog.pg_class where oid=regclass(%1)::oid" ).arg( quotedValue( mQuery ) );
          result = connectionRO->PQexec( sql );
          if ( PQresultStatus( result ) == PGRES_TUPLES_OK &&
               PQntuples( result ) == 1 &&
               QString::fromUtf8( PQgetvalue( result, 0, 0 ) ).toLong() > 0 )
          {
            sql = QString( "select %1(%2,%3,%4)" )
                  .arg( connectionRO->majorVersion() < 2 ? "estimated_extent" : "st_estimated_extent" )
                  .arg( quotedValue( mSchemaName ) )
                  .arg( quotedValue( mTableName ) )
                  .arg( quotedValue( geometryColumn ) );
            result = connectionRO->PQexec( sql );
            if ( PQresultStatus( result ) == PGRES_TUPLES_OK && PQntuples( result ) == 1 )
            {
              ext = PQgetvalue( result, 0, 0 );

              // fix for what might be a postgis bug: when the extent crosses the
              // dateline extent() returns -180 to 180 (which appears right), but
              // estimated_extent() returns eastern bound of data (>-180) and
              // 180 degrees.
              if ( !ext.startsWith( "-180 " ) && ext.contains( ",180 " ) )
              {
                ext.clear();
              }
            }
          }
          else
          {
            // no features => ignore estimated extent
            ext.clear();
          }
        }
      }
      else
      {
        QgsDebugMsg( QString( "no column statistics for %1.%2.%3" ).arg( mSchemaName ).arg( mTableName ).arg( geometryColumn ) );
      }
    }

    if ( ext.isEmpty() )
    {
      sql = QString( "select %1(%2) from %3" )
            .arg( connectionRO->majorVersion() < 2 ? "extent" : "st_extent" )
            .arg( quotedIdentifier( geometryColumn ) )
            .arg( mQuery );

      if ( !sqlWhereClause.isEmpty() )
        sql += QString( " where %1" ).arg( sqlWhereClause );

      result = connectionRO->PQexec( sql );
      if ( PQresultStatus( result ) != PGRES_TUPLES_OK )
        connectionRO->PQexecNR( "ROLLBACK" );
      else if ( PQntuples( result ) == 1 )
        ext = PQgetvalue( result, 0, 0 );
    }

    QgsDebugMsg( "Got extents using: " + sql );

    QRegExp rx( "\\((.+) (.+),(.+) (.+)\\)" );
    if ( ext.contains( rx ) )
    {
      QStringList ex = rx.capturedTexts();

      layerExtent.setXMinimum( ex[1].toDouble() );
      layerExtent.setYMinimum( ex[2].toDouble() );
      layerExtent.setXMaximum( ex[3].toDouble() );
      layerExtent.setYMaximum( ex[4].toDouble() );
    }
    else
    {
      QgsDebugMsg( "extents query failed" );
    }

    QgsDebugMsg( "Set extents to: " + layerExtent.toString() );
  }

  return layerExtent;
}


bool QgsPostgresProvider::deduceEndian()
{
  // need to store the PostgreSQL endian format used in binary cursors
  // since it appears that starting with
  // version 7.4, binary cursors return data in XDR whereas previous versions
  // return data in the endian of the server

  QString oidValue;
  QString query;

  if ( isQuery )
  {
    QString sql = QString( "select * from %1 limit 0" ).arg( mQuery );
    Result res = connectionRO->PQexec( sql );

    // loop through the returned fields to get a valid oid
    int i;
    for ( i = 0; i < PQnfields( res ); i++ )
    {
      int tableoid = PQftable( res, i );
      if ( tableoid > 0 )
      {
        oidValue = QString::number( tableoid );
        break;
      }
    }

    if ( i < PQnfields( res ) )
    {
      // get the table name
      res = connectionRO->PQexec( QString( "SELECT pg_namespace.nspname,pg_class.relname FROM pg_class,pg_namespace WHERE pg_class.relnamespace=pg_namespace.oid AND pg_class.oid=%1" ).arg( oidValue ) );
      QString schemaName = QString::fromUtf8( PQgetvalue( res, 0, 0 ) );
      QString tableName = QString::fromUtf8( PQgetvalue( res, 0, 1 ) );
      query = quotedIdentifier( schemaName ) + "." + quotedIdentifier( tableName );
    }
    else
    {
      QgsDebugMsg( "no oid found" );
      return false;
    }
  }
  else
  {
    QString firstOid = QString( "select regclass(%1)::oid" ).arg( quotedValue( mQuery ) );
    Result oidResult = connectionRO->PQexec( firstOid );
    // get the int value from a "normal" select
    oidValue = QString::fromUtf8( PQgetvalue( oidResult, 0, 0 ) );
    query = mQuery;
  }

  QgsDebugMsg( "Creating binary cursor" );

  // get the same value using a binary cursor
  connectionRO->openCursor( "oidcursor", QString( "select regclass(%1)::oid" ).arg( quotedValue( query ) ) );

  QgsDebugMsg( "Fetching a record and attempting to get check endian-ness" );

  Result fResult = connectionRO->PQexec( "fetch forward 1 from oidcursor" );
  swapEndian = true;
  if ( PQntuples( fResult ) > 0 )
  {
    // get the oid value from the binary cursor
    qint64 oid = getBinaryInt( fResult, 0, 0 );

    QgsDebugMsg( QString( "Got oid of %1 from the binary cursor" ).arg( oid ) );
    QgsDebugMsg( QString( "First oid is %1" ).arg( oidValue ) );

    // compare the two oid values to determine if we need to do an endian swap
    if ( oid != oidValue.toLongLong() )
      swapEndian = false;
  }
  connectionRO->closeCursor( "oidcursor" );
  return swapEndian;
}

bool QgsPostgresProvider::getGeometryDetails()
{
  if ( geometryColumn.isNull() )
  {
    geomType = QGis::WKBNoGeometry;
    valid = true;
    return true;
  }

  QString fType( "" );
  srid = "";
  valid = false;
  QStringList log;

  Result result;
  QString sql;

  QString schemaName = mSchemaName;
  QString tableName = mTableName;
  QString geomCol = geometryColumn;

  if ( isQuery )
  {
    sql = QString( "select %1 from %2 limit 0" ).arg( quotedIdentifier( geometryColumn ) ).arg( mQuery );

    QgsDebugMsg( "Getting geometry column: " + sql );

    Result result = connectionRO->PQexec( sql );
    if ( PGRES_TUPLES_OK == PQresultStatus( result ) )
    {
      Oid tableoid = PQftable( result, 0 );
      int column = PQftablecol( result, 0 );

      result = connectionRO->PQexec( sql );
      if ( tableoid > 0 && PGRES_TUPLES_OK == PQresultStatus( result ) )
      {
        sql = QString( "SELECT pg_namespace.nspname,pg_class.relname FROM pg_class,pg_namespace WHERE pg_class.relnamespace=pg_namespace.oid AND pg_class.oid=%1" ).arg( tableoid );
        result = connectionRO->PQexec( sql );

        if ( PGRES_TUPLES_OK == PQresultStatus( result ) && 1 == PQntuples( result ) )
        {
          schemaName = QString::fromUtf8( PQgetvalue( result, 0, 0 ) );
          tableName = QString::fromUtf8( PQgetvalue( result, 0, 1 ) );

          sql = QString( "SELECT attname FROM pg_attribute WHERE attrelid=%1 AND attnum=%2" ).arg( tableoid ).arg( column );
          result = connectionRO->PQexec( sql );
          if ( PGRES_TUPLES_OK == PQresultStatus( result ) && 1 == PQntuples( result ) )
          {
            geomCol = QString::fromUtf8( PQgetvalue( result, 0, 0 ) );
          }
          else
          {
            schemaName = mSchemaName;
            tableName = mTableName;
          }
        }
      }
    }
  }

  sql = QString( "select upper(type),srid from geometry_columns"
                 " where f_table_name=%1 and f_geometry_column=%2 and f_table_schema=%3" )
        .arg( quotedValue( tableName ) )
        .arg( quotedValue( geomCol ) )
        .arg( quotedValue( schemaName ) );

  QgsDebugMsg( "Getting geometry column: " + sql );
  result = connectionRO->PQexec( sql );

  QgsDebugMsg( "geometry column query returned " + QString::number( PQntuples( result ) ) );

  if ( PQntuples( result ) > 0 )
  {
    fType = QString::fromUtf8( PQgetvalue( result, 0, 0 ) );
    srid = QString::fromUtf8( PQgetvalue( result, 0, 1 ) );
  }

  if ( srid.isEmpty() || fType.isEmpty() )
  {
    sql = QString( "select upper(type),srid from geography_columns"
                   " where f_table_name=%1 and f_geography_column=%2 and f_table_schema=%3" )
          .arg( quotedValue( tableName ) )
          .arg( quotedValue( geomCol ) )
          .arg( quotedValue( schemaName ) );

    QgsDebugMsg( "Getting geography column: " + sql );
    result = connectionRO->PQexec( sql );

    QgsDebugMsg( "geography column query returned " + QString::number( PQntuples( result ) ) );

    if ( PQntuples( result ) > 0 )
    {
      fType = QString::fromUtf8( PQgetvalue( result, 0, 0 ) );
      srid = QString::fromUtf8( PQgetvalue( result, 0, 1 ) );

      isGeography = true;
    }
  }

  if ( srid.isEmpty() || fType.isEmpty() )
  {
    // Didn't find what we need in the geometry_columns table, so
    // get stuff from the relevant column instead. This may (will?)
    // fail if there is no data in the relevant table.
    sql = QString( "select %1(%2),upper(geometrytype(%2)) from %3" )
          .arg( connectionRO->majorVersion() < 2 ? "srid" : "st_srid" )
          .arg( quotedIdentifier( geometryColumn ) )
          .arg( mQuery );

    //it is possible that the where clause restricts the feature type
    if ( !sqlWhereClause.isEmpty() )
    {
      sql += " WHERE " + sqlWhereClause;
    }

    sql += " limit 1";

    result = connectionRO->PQexec( sql );

    if ( PQntuples( result ) > 0 )
    {
      srid = QString::fromUtf8( PQgetvalue( result, 0, 0 ) );
      fType = QString::fromUtf8( PQgetvalue( result, 0, 1 ) );
    }
  }

  if ( !srid.isEmpty() && !fType.isEmpty() )
  {
    valid = true;
    if ( fType == "GEOMETRY" )
    {
      // check to see if there is a unique geometry type
      sql = QString( "select distinct "
                     "case"
                     " when upper(geometrytype(%1)) IN ('POINT','MULTIPOINT') THEN 'POINT'"
                     " when upper(geometrytype(%1)) IN ('LINESTRING','MULTILINESTRING') THEN 'LINESTRING'"
                     " when upper(geometrytype(%1)) IN ('POLYGON','MULTIPOLYGON') THEN 'POLYGON'"
                     " end "
                     "from " ).arg( quotedIdentifier( geometryColumn ) );
      if ( mUseEstimatedMetadata )
      {
        sql += QString( "(select %1 from %2 where %1 is not null" )
               .arg( quotedIdentifier( geometryColumn ) )
               .arg( mQuery );
        if ( !sqlWhereClause.isEmpty() )
          sql += " and " + sqlWhereClause;
        sql += QString( " limit %1 ) as t" ).arg( sGeomTypeSelectLimit );
      }
      else
      {
        sql += mQuery;
        if ( !sqlWhereClause.isEmpty() )
          sql += " where " + sqlWhereClause;
      }

      result = connectionRO->PQexec( sql );

      if ( PQntuples( result ) == 1 )
      {
        fType = QString::fromUtf8( PQgetvalue( result, 0, 0 ) );
      }
    }
    if ( fType == "POINT" || fType == "POINTM" )
    {
      geomType = QGis::WKBPoint;
    }
    else if ( fType == "MULTIPOINT" || fType == "MULTIPOINTM" )
    {
      geomType = QGis::WKBMultiPoint;
    }
    else if ( fType == "LINESTRING" || fType == "LINESTRINGM" )
    {
      geomType = QGis::WKBLineString;
    }
    else if ( fType == "MULTILINESTRING" || fType == "MULTILINESTRINGM" )
    {
      geomType = QGis::WKBMultiLineString;
    }
    else if ( fType == "POLYGON" || fType == "POLYGONM" )
    {
      geomType = QGis::WKBPolygon;
    }
    else if ( fType == "MULTIPOLYGON" || fType == "MULTIPOLYGONM" )
    {
      geomType = QGis::WKBMultiPolygon;
    }
    else
    {
      showMessageBox( tr( "Unknown geometry type" ),
                      tr( "Column %1 in %2 has a geometry type of %3, which Quantum GIS does not currently support." )
                      .arg( geometryColumn ).arg( mQuery ).arg( fType ) );
      valid = false;
    }
  }
  else // something went wrong...
  {
    log.prepend( tr( "Quantum GIS was unable to determine the type and srid of column %1 in %2. The database communication log was:\n%3" )
                 .arg( geometryColumn )
                 .arg( mQuery )
                 .arg( QString::fromUtf8( PQresultErrorMessage( result ) ) ) );
    showMessageBox( tr( "Unable to get feature type and srid" ), log );
  }

  // store whether the geometry includes measure value
  if ( fType == "POINTM" || fType == "MULTIPOINTM" ||
       fType == "LINESTRINGM" || fType == "MULTILINESTRINGM" ||
       fType == "POLYGONM"  || fType == "MULTIPOLYGONM" )
  {
    // explicitly disable adding new features and editing of geometries
    // as this would lead to corruption of measures
    enabledCapabilities &= ~( QgsVectorDataProvider::ChangeGeometries | QgsVectorDataProvider::AddFeatures );
  }


  if ( valid )
  {
    QgsDebugMsg( "SRID is " + srid );
    QgsDebugMsg( "type is " + fType );
    QgsDebugMsg( "Feature type is " + QString::number( geomType ) );
    QgsDebugMsg( "Feature type name is " + QString( QGis::qgisFeatureTypes[geomType] ) );
    QgsDebugMsg( "Geometry is geography " + isGeography );
  }
  else
  {
    QgsDebugMsg( "Failed to get geometry details for Postgres layer." );
  }

  return valid;
}

QString QgsPostgresProvider::quotedIdentifier( QString ident )
{
  ident.replace( '"', "\"\"" );
  return ident.prepend( "\"" ).append( "\"" );
}

QString QgsPostgresProvider::quotedValue( QString value )
{
  if ( value.isNull() )
    return "NULL";

  value.replace( "'", "''" );
  value.replace( "\\\"", "\\\\\"" );
  return value.prepend( "'" ).append( "'" );
}

PGresult *QgsPostgresProvider::Conn::PQexec( QString query )
{
  QgsDebugMsgLevel( QString( "Executing SQL: %1" ).arg( query ), 3 );
  PGresult *res = ::PQexec( conn, query.toUtf8() );

#ifdef QGISDEBUG
  if ( res )
  {
    int errorStatus = PQresultStatus( res );
    if ( errorStatus != PGRES_COMMAND_OK && errorStatus != PGRES_TUPLES_OK )
    {
      QString err = QString( "Errornous query: %1 returned %2 [%3]" )
                    .arg( query )
                    .arg( errorStatus )
                    .arg( PQresultErrorMessage( res ) );
      QgsDebugMsgLevel( err, 3 );
    }
  }
  else
  {
    QgsDebugMsgLevel( QString( "Query failed: %1" ).arg( query ), 3 );
  }
#endif

  return res;
}

bool QgsPostgresProvider::Conn::openCursor( QString cursorName, QString sql )
{
  if ( openCursors++ == 0 )
  {
    QgsDebugMsg( "Starting read-only transaction" );
    PQexecNR( "BEGIN READ ONLY" );
  }
  QgsDebugMsgLevel( QString( "Binary cursor %1 for %2" ).arg( cursorName ).arg( sql ), 3 );
  return PQexecNR( QString( "declare %1 binary cursor for %2" ).arg( cursorName ).arg( sql ) );
}

bool QgsPostgresProvider::Conn::closeCursor( QString cursorName )
{
  if ( !PQexecNR( QString( "CLOSE %1" ).arg( cursorName ) ) )
    return false;

  if ( --openCursors == 0 )
  {
    QgsDebugMsg( "Committing read-only transaction" );
    PQexecNR( "COMMIT" );
  }

  return true;
}

bool QgsPostgresProvider::Conn::PQexecNR( QString query, bool retry )
{
  Result res = ::PQexec( conn, query.toUtf8() );
  if ( !res )
  {
    QgsDebugMsgLevel( QString( "Query: %1 returned no result buffer" ).arg( query ), 3 );
    return false;
  }

  ExecStatusType errorStatus = PQresultStatus( res );
  if ( errorStatus == PGRES_COMMAND_OK )
    return true;

  QgsLogger::warning( QString( "Query: %1 returned %2 [%3]" )
                      .arg( query )
                      .arg( errorStatus )
                      .arg( QString::fromUtf8( PQresultErrorMessage( res ) ) ) );

  if ( openCursors )
  {
    QgsPostgresProvider::showMessageBox(
      tr( "Query failed" ),
      tr( "%1 cursor states lost.\nSQL: %2\nResult: %3 (%4)" )
      .arg( openCursors )
      .arg( query )
      .arg( errorStatus )
      .arg( QString::fromUtf8( PQresultErrorMessage( res ) ) ) );
    openCursors = 0;
  }

  if ( PQstatus( conn ) == CONNECTION_OK )
  {
    PQexecNR( "ROLLBACK" );
  }
  else if ( retry )
  {
    QgsDebugMsg( "connection bad - resetting" );
    ::PQreset( conn );
    if ( PQstatus( conn ) == CONNECTION_OK )
    {
      QgsDebugMsg( "reconnected - retrying" );
      return PQexecNR( query, false );
    }
  }
  else
  {
    QgsDebugMsg( "connection bad - giving up" );
  }

  return false;
}

PGresult *QgsPostgresProvider::Conn::PQgetResult()
{
  return ::PQgetResult( conn );
}

PGresult *QgsPostgresProvider::Conn::PQprepare( QString stmtName, QString query, int nParams, const Oid *paramTypes )
{
  return ::PQprepare( conn, stmtName.toUtf8(), query.toUtf8(), nParams, paramTypes );
}

PGresult *QgsPostgresProvider::Conn::PQexecPrepared( QString stmtName, const QStringList &params )
{
  const char **param = new const char *[ params.size()];
  QList<QByteArray> qparam;

  for ( int i = 0; i < params.size(); i++ )
  {
    qparam << params[i].toUtf8();

    if ( params[i].isNull() )
      param[i] = 0;
    else
      param[i] = qparam[i];
  }

  PGresult *res = ::PQexecPrepared( conn, stmtName.toUtf8(), params.size(), param, NULL, NULL, 0 );

  delete [] param;

  return res;
}

void QgsPostgresProvider::Conn::PQfinish()
{
  ::PQfinish( conn );
}

int QgsPostgresProvider::Conn::PQsendQuery( QString query )
{
  return ::PQsendQuery( conn, query.toUtf8() );
}

void QgsPostgresProvider::showMessageBox( const QString& title, const QString& text )
{
  QgsMessageOutput* message = QgsMessageOutput::createMessageOutput();
  message->setTitle( title );
  message->setMessage( text, QgsMessageOutput::MessageText );
  message->showMessage();
}

void QgsPostgresProvider::showMessageBox( const QString& title, const QStringList& text )
{
  showMessageBox( title, text.join( "\n" ) );
}


QgsCoordinateReferenceSystem QgsPostgresProvider::crs()
{
  QgsCoordinateReferenceSystem srs;
  srs.createFromSrid( srid.toInt() );
  return srs;
}

QString QgsPostgresProvider::subsetString()
{
  return sqlWhereClause;
}

PGconn *QgsPostgresProvider::pgConnection()
{
  connectRW();
  return connectionRW->pgConnection();
}

QString QgsPostgresProvider::getTableName()
{
  return mTableName;
}


size_t QgsPostgresProvider::layerCount() const
{
  return 1;                   // XXX need to return actual number of layers
} // QgsPostgresProvider::layerCount()



QString  QgsPostgresProvider::name() const
{
  return POSTGRES_KEY;
} //  QgsPostgresProvider::name()



QString  QgsPostgresProvider::description() const
{
  return POSTGRES_DESCRIPTION;
} //  QgsPostgresProvider::description()

/**
 * Class factory to return a pointer to a newly created
 * QgsPostgresProvider object
 */
QGISEXTERN QgsPostgresProvider * classFactory( const QString *uri )
{
  return new QgsPostgresProvider( *uri );
}
/** Required key function (used to map the plugin to a data store type)
*/
QGISEXTERN QString providerKey()
{
  return  POSTGRES_KEY;
}
/**
 * Required description function
 */
QGISEXTERN QString description()
{
  return POSTGRES_DESCRIPTION;
}
/**
 * Required isProvider function. Used to determine if this shared library
 * is a data provider plugin
 */
QGISEXTERN bool isProvider()
{
  return true;
}
<<<<<<< HEAD
// ---------------------------------------------------------------------------
QGISEXTERN QgsPgSourceSelect * selectWidget( QWidget * parent, Qt::WFlags fl )
{
  return new QgsPgSourceSelect( parent, fl );
}

QGISEXTERN int dataCapabilities()
{
  return  QgsDataProvider::Database;
}
// ---------------------------------------------------------------------------
QgsPGConnectionItem::QgsPGConnectionItem( QgsDataItem* parent, QString name, QString path )
    : QgsDataCollectionItem( parent, name, path )
{
}

QgsPGConnectionItem::~QgsPGConnectionItem()
{
}

QVector<QgsDataItem*> QgsPGConnectionItem::createChildren()
{
  QgsDebugMsg( "Entered" );
  QVector<QgsDataItem*> children;
  QgsPostgresConnection connection( mName );
  QgsPostgresProvider *pgProvider = connection.provider( );
  if ( !pgProvider )
    return children;

  QString mConnInfo = connection.connectionInfo();
  QgsDebugMsg( "mConnInfo = " + mConnInfo );

  if ( !pgProvider->supportedLayers( mLayerProperties, true, false, false ) )
    return children;

  QMap<QString, QVector<QgsPostgresLayerProperty> > schemasMap;
  foreach( QgsPostgresLayerProperty layerProperty, mLayerProperties )
  {
    schemasMap[ layerProperty.schemaName ].push_back( layerProperty );
  }

  QMap<QString, QVector<QgsPostgresLayerProperty> >::const_iterator it = schemasMap.constBegin();
  for( ; it != schemasMap.constEnd(); it++ )
  {
    QgsDebugMsg( "schema: " + it.key() );
    QgsPGSchemaItem * schema = new QgsPGSchemaItem( this, it.key(), mPath + "/" + it.key(), mConnInfo, it.value() );

    children.append( schema );
  }
  return children;
}

bool QgsPGConnectionItem::equal( const QgsDataItem *other )
{
  if ( type() != other->type() )
  {
    return false;
  }
  const QgsPGConnectionItem *o = dynamic_cast<const QgsPGConnectionItem *>( other );
  return ( mPath == o->mPath && mName == o->mName && mConnInfo == o->mConnInfo );
}
// ---------------------------------------------------------------------------
QgsPGLayerItem::QgsPGLayerItem( QgsDataItem* parent, QString name, QString path, QString connInfo, QgsLayerItem::LayerType layerType, QgsPostgresLayerProperty layerProperty )
    : QgsLayerItem( parent, name, path, QString(), layerType, "postgres" ),
    mConnInfo( connInfo ),
    mLayerProperty( layerProperty )
{
  mUri = createUri();
  mPopulated = true;
}

QgsPGLayerItem::~QgsPGLayerItem()
{
}

QString QgsPGLayerItem::createUri()
{
  QString pkColName = mLayerProperty.pkCols.size() > 0 ? mLayerProperty.pkCols.at(0) : QString::null;
  QgsDataSourceURI uri( mConnInfo );
  uri.setDataSource( mLayerProperty.schemaName, mLayerProperty.tableName, mLayerProperty.geometryColName, mLayerProperty.sql, pkColName);
  return uri.uri();
}

// ---------------------------------------------------------------------------
QgsPGSchemaItem::QgsPGSchemaItem( QgsDataItem* parent, QString name, QString path, QString connInfo, QVector<QgsPostgresLayerProperty> layerProperties )
    : QgsDataCollectionItem( parent, name, path )
{
  mIcon = QIcon( getThemePixmap( "mIconNamespace.png" ) );

  // Populate everything, it costs nothing, all info about layers is collected
  foreach( QgsPostgresLayerProperty layerProperty, layerProperties )
  {
    QgsDebugMsg( "table: " + layerProperty.schemaName + "." + layerProperty.tableName );

    QgsLayerItem::LayerType layerType = QgsLayerItem::NoType;
    if ( layerProperty.type.contains( "POINT" ) )
    {
      layerType = QgsLayerItem::Point;
    }
    else if ( layerProperty.type.contains( "LINE" ) )
    {
      layerType = QgsLayerItem::Line;
    }
    else if ( layerProperty.type.contains( "POLYGON" ) )
    {
      layerType = QgsLayerItem::Polygon;
    }
    else if ( layerProperty.type == QString::null )
    {
      if ( layerProperty.geometryColName == QString::null )
      {
        layerType = QgsLayerItem::TableLayer;
      }
    }

    QgsPGLayerItem * layer = new QgsPGLayerItem( this, layerProperty.tableName, mPath + "/" + layerProperty.tableName, connInfo, layerType, layerProperty );
    mChildren.append( layer );
  }

  mPopulated = true;
}

QgsPGSchemaItem::~QgsPGSchemaItem()
{
}

// ---------------------------------------------------------------------------
QgsPGRootItem::QgsPGRootItem( QgsDataItem* parent, QString name, QString path )
    : QgsDataCollectionItem( parent, name, path )
{
  //mIcon = QIcon( getThemePixmap( "mIconPg.png" ) );
  populate();
}

QgsPGRootItem::~QgsPGRootItem()
{
}

QVector<QgsDataItem*>QgsPGRootItem::createChildren()
{
  QVector<QgsDataItem*> connections;
  foreach( QString connName,  QgsPostgresConnection::connectionList() )
  {
    QgsDataItem * conn = new QgsPGConnectionItem( this, connName, mPath + "/" + connName );
    connections.push_back( conn );
  }
  return connections;
}

QWidget * QgsPGRootItem::paramWidget()
{
  QgsPgSourceSelect *select = new QgsPgSourceSelect( 0, 0, true, true );
  connect( select, SIGNAL( connectionsChanged() ), this, SLOT( connectionsChanged() ) );
  return select;
}
void QgsPGRootItem::connectionsChanged()
{
  refresh();
}

// ---------------------------------------------------------------------------

QGISEXTERN QgsDataItem * dataItem( QString thePath, QgsDataItem* parentItem )
{
  QgsPGRootItem * root = new QgsPGRootItem( parentItem, "PostGIS", "pg:" );

  return root;
=======

QGISEXTERN QgsVectorLayerImport::ImportError createEmptyLayer(
  const QString& uri,
  const QgsFieldMap &fields,
  QGis::WkbType wkbType,
  const QgsCoordinateReferenceSystem *srs,
  bool overwrite,
  QMap<int, int> *oldToNewAttrIdxMap,
  QString *errorMessage,
  const QMap<QString,QVariant> *options )
{
  return QgsPostgresProvider::createEmptyLayer(
                  uri, fields, wkbType, srs, overwrite,
                  oldToNewAttrIdxMap, errorMessage, options
                );
>>>>>>> 37b2c045
}<|MERGE_RESOLUTION|>--- conflicted
+++ resolved
@@ -4394,7 +4394,6 @@
 {
   return true;
 }
-<<<<<<< HEAD
 // ---------------------------------------------------------------------------
 QGISEXTERN QgsPgSourceSelect * selectWidget( QWidget * parent, Qt::WFlags fl )
 {
@@ -4562,7 +4561,7 @@
   QgsPGRootItem * root = new QgsPGRootItem( parentItem, "PostGIS", "pg:" );
 
   return root;
-=======
+}
 
 QGISEXTERN QgsVectorLayerImport::ImportError createEmptyLayer(
   const QString& uri,
@@ -4578,5 +4577,4 @@
                   uri, fields, wkbType, srs, overwrite,
                   oldToNewAttrIdxMap, errorMessage, options
                 );
->>>>>>> 37b2c045
 }