--- conflicted
+++ resolved
@@ -1014,77 +1014,7 @@
   // You can never override the built in functions.
   if ( QgsExpression::BuiltinFunctions().contains( name ) )
   {
-<<<<<<< HEAD
-    // math
-    gmBuiltinFunctions
-    << FunctionDef( "sqrt", 1, fcnSqrt, QObject::tr( "Math" ) )
-    << FunctionDef( "sin", 1, fcnSin, QObject::tr( "Math" ) )
-    << FunctionDef( "cos", 1, fcnCos, QObject::tr( "Math" ) )
-    << FunctionDef( "tan", 1, fcnTan, QObject::tr( "Math" ) )
-    << FunctionDef( "asin", 1, fcnAsin, QObject::tr( "Math" ) )
-    << FunctionDef( "acos", 1, fcnAcos, QObject::tr( "Math" ) )
-    << FunctionDef( "atan", 1, fcnAtan, QObject::tr( "Math" ) )
-    << FunctionDef( "atan2", 2, fcnAtan2, QObject::tr( "Math" ) )
-    << FunctionDef( "exp", 1, fcnExp, QObject::tr( "Math" ) )
-    << FunctionDef( "ln", 1, fcnLn, QObject::tr( "Math" ) )
-    << FunctionDef( "log10", 1, fcnLog10, QObject::tr( "Math" ) )
-    << FunctionDef( "log", 2, fcnLog, QObject::tr( "Math" ) )
-    << FunctionDef( "round", -1, fcnRound, QObject::tr( "Math" ) )
-    // casts
-    << FunctionDef( "toint", 1, fcnToInt, QObject::tr( "Conversions" ) )
-    << FunctionDef( "toreal", 1, fcnToReal, QObject::tr( "Conversions" ) )
-    << FunctionDef( "tostring", 1, fcnToString, QObject::tr( "Conversions" ) )
-    << FunctionDef( "todatetime", 1, fcnToDateTime, QObject::tr( "Conversions" ) )
-    << FunctionDef( "todate", 1, fcnToDate, QObject::tr( "Conversions" ) )
-    << FunctionDef( "totime", 1, fcnToTime, QObject::tr( "Conversions" ) )
-    << FunctionDef( "tointerval", 1, fcnToInterval, QObject::tr( "Conversions" ) )
-    // conditionals
-    << FunctionDef( "coalesce", -1, fcnCoalesce, QObject::tr( "Conditionals" ) )
-    // Date and Time
-    << FunctionDef( "$now", 0, fcnNow, QObject::tr( "Date and Time" ) )
-    << FunctionDef( "age", 2, fcnAge, QObject::tr( "Date and Time" ) )
-    << FunctionDef( "year", 1, fcnYear, QObject::tr( "Date and Time" ) )
-    << FunctionDef( "month", 1, fcnMonth, QObject::tr( "Date and Time" ) )
-    << FunctionDef( "week", 1, fcnWeek, QObject::tr( "Date and Time" ) )
-    << FunctionDef( "day", 1, fcnDay, QObject::tr( "Date and Time" ) )
-    << FunctionDef( "hour", 1, fcnHour, QObject::tr( "Date and Time" ) )
-    << FunctionDef( "minute", 1, fcnMinute, QObject::tr( "Date and Time" ) )
-    << FunctionDef( "second", 1, fcnSeconds, QObject::tr( "Date and Time" ) )
-    // string manipulation
-    << FunctionDef( "lower", 1, fcnLower, QObject::tr( "String" ) )
-    << FunctionDef( "upper", 1, fcnUpper, QObject::tr( "String" ) )
-    << FunctionDef( "title", 1, fcnTitle, QObject::tr( "String" ) )
-    << FunctionDef( "length", 1, fcnLength, QObject::tr( "String" ) )
-    << FunctionDef( "replace", 3, fcnReplace, QObject::tr( "String" ) )
-    << FunctionDef( "regexp_replace", 3, fcnRegexpReplace, QObject::tr( "String" ) )
-    << FunctionDef( "substr", 3, fcnSubstr, QObject::tr( "String" ) )
-    << FunctionDef( "concat", -1, fcnConcat, QObject::tr( "String" ) )
-    << FunctionDef( "strpos", 2, fcnStrpos, QObject::tr( "String" ) )
-    << FunctionDef( "left", 2, fcnLeft, QObject::tr( "String" ) )
-    << FunctionDef( "right", 2, fcnRight, QObject::tr( "String" ) )
-    << FunctionDef( "rpad", 3, fcnRPad, QObject::tr( "String" ) )
-    << FunctionDef( "lpad", 3, fcnLPad, QObject::tr( "String" ) )
-    << FunctionDef( "format_number", 2, fcnFormatNumber, QObject::tr( "String" ) )
-    << FunctionDef( "format_date", 2, fcnFormatDate, QObject::tr( "String" ) )
-
-    // geometry accessors
-    << FunctionDef( "xat", 1, fcnXat, QObject::tr( "Geometry" ), "", true )
-    << FunctionDef( "yat", 1, fcnYat, QObject::tr( "Geometry" ), "", true )
-    << FunctionDef( "$area", 0, fcnGeomArea, QObject::tr( "Geometry" ), "", true )
-    << FunctionDef( "$length", 0, fcnGeomLength, QObject::tr( "Geometry" ), "", true )
-    << FunctionDef( "$perimeter", 0, fcnGeomPerimeter, QObject::tr( "Geometry" ), "", true )
-    << FunctionDef( "$x", 0, fcnX, QObject::tr( "Geometry" ), "", true )
-    << FunctionDef( "$y", 0, fcnY, QObject::tr( "Geometry" ), "" , true )
-    // special columns
-    << FunctionDef( "$rownum", 0, fcnRowNumber, QObject::tr( "Record" ) )
-    << FunctionDef( "$id", 0, fcnFeatureId, QObject::tr( "Record" ) )
-    << FunctionDef( "$scale", 0, fcnScale, QObject::tr( "Record" ) )
-    // private functions
-    << FunctionDef( "_specialcol_", 1, fcnSpecialColumn, QObject::tr( "Special" ) )
-    ;
-=======
     return false;
->>>>>>> 122cff78
   }
   int fnIdx = functionIndex( name );
   if ( fnIdx != -1 )
@@ -1252,11 +1182,7 @@
   QList<Function*> defs;
   for ( QMap<QString, QVariant>::const_iterator it = gmSpecialColumns.begin(); it != gmSpecialColumns.end(); ++it )
   {
-<<<<<<< HEAD
-    defs << FunctionDef( it.key(), 0, 0, QObject::tr( "Record" ) );
-=======
     defs << new StaticFunction( it.key(), 0, 0, QObject::tr( "Record" ) );
->>>>>>> 122cff78
   }
   return defs;
 }
