--- conflicted
+++ resolved
@@ -238,15 +238,11 @@
     mSelCache = QImage();
   }
 
-<<<<<<< HEAD
   prepareExpressions( context.fields(), context.renderContext().rendererScale() );
-=======
-  prepareExpressions( context.layer(), context.renderContext().rendererScale() );
   mAngleExpression = expression( "angle" );
   mNameExpression = expression( "name" );
 
   QgsMarkerSymbolLayerV2::startRender( context );
->>>>>>> 4e3738a2
 }
 
 
