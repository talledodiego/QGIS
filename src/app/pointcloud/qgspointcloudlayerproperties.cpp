--- conflicted
+++ resolved
@@ -107,25 +107,6 @@
   restoreOptionsBaseUi( title );
 }
 
-void QgsPointCloudLayerProperties::addPropertiesPageFactory( QgsMapLayerConfigWidgetFactory *factory )
-{
-  if ( !factory->supportsLayer( mLayer ) || !factory->supportLayerPropertiesDialog() )
-  {
-    return;
-  }
-
-  QgsMapLayerConfigWidget *page = factory->createWidget( mLayer, mMapCanvas, false, this );
-  mConfigWidgets << page;
-
-  const QString beforePage = factory->layerPropertiesPagePositionHint();
-  if ( beforePage.isEmpty() )
-    addPage( factory->title(), factory->title(), factory->icon(), page );
-  else
-    insertPage( factory->title(), factory->title(), factory->icon(), page, beforePage );
-
-  page->syncToLayer( mLayer );
-}
-
 #include "qgspointcloudrenderer.h"
 
 void QgsPointCloudLayerProperties::apply()
@@ -186,15 +167,9 @@
     mMaxZSpin->setValue( renderer->zMax() );
     mBtnColorRamp->setColorRamp( renderer->colorRamp() );
   }
-<<<<<<< HEAD
-  const auto constMLayerPropertiesPages = mLayerPropertiesPages;
-  for ( QgsMapLayerConfigWidget *page : constMLayerPropertiesPages )
-    page->syncToLayer( mLayer );
-=======
 
   for ( QgsMapLayerConfigWidget *w : mConfigWidgets )
     w->syncToLayer( mLayer );
->>>>>>> a5bd9cb1
 }
 
 
@@ -443,4 +418,6 @@
     addPage( factory->title(), factory->title(), factory->icon(), page );
   else
     insertPage( factory->title(), factory->title(), factory->icon(), page, beforePage );
-}
+
+  page->syncToLayer( mLayer );
+}