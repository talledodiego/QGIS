--- conflicted
+++ resolved
@@ -83,7 +83,13 @@
 
   connect( sliderTransparency, SIGNAL( valueChanged( int ) ), this, SLOT( sliderTransparency_valueChanged( int ) ) );
 
-<<<<<<< HEAD
+  // brightness/contrast controls
+  connect( mSliderBrightness, SIGNAL( valueChanged( int ) ), mBrightnessSpinBox, SLOT( setValue( int ) ) );
+  connect( mBrightnessSpinBox, SIGNAL( valueChanged( int ) ), mSliderBrightness, SLOT( setValue( int ) ) );
+
+  connect( mSliderContrast, SIGNAL( valueChanged( int ) ), mContrastSpinBox, SLOT( setValue( int ) ) );
+  connect( mContrastSpinBox, SIGNAL( valueChanged( int ) ), mSliderContrast, SLOT( setValue( int ) ) );
+
   // Connect saturation slider and spin box
   connect( sliderSaturation, SIGNAL( valueChanged( int ) ), spinBoxSaturation, SLOT( setValue( int ) ) );
   connect( spinBoxSaturation, SIGNAL( valueChanged( int ) ), sliderSaturation, SLOT( setValue( int ) ) );
@@ -97,14 +103,6 @@
 
   // enable or disable colorize colorbutton with colorize checkbox
   connect( mColorizeCheck, SIGNAL( toggled( bool ) ), this, SLOT( toggleColorizeControls( bool ) ) );
-=======
-  // brightness/contrast controls
-  connect( mSliderBrightness, SIGNAL( valueChanged( int ) ), mBrightnessSpinBox, SLOT( setValue( int ) ) );
-  connect( mBrightnessSpinBox, SIGNAL( valueChanged( int ) ), mSliderBrightness, SLOT( setValue( int ) ) );
-
-  connect( mSliderContrast, SIGNAL( valueChanged( int ) ), mContrastSpinBox, SLOT( setValue( int ) ) );
-  connect( mContrastSpinBox, SIGNAL( valueChanged( int ) ), mSliderContrast, SLOT( setValue( int ) ) );
->>>>>>> 4435c4f3
 
   // enable or disable Build Pyramids button depending on selection in pyramid list
   connect( lbxPyramidResolutions, SIGNAL( itemSelectionChanged() ), this, SLOT( toggleBuildPyramidsButton() ) );
